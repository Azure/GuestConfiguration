--- conflicted
+++ resolved
@@ -4,11 +4,8 @@
 RootModule = 'GuestConfiguration.psm1'
 
 # Version number of this module.
-<<<<<<< HEAD
+
 moduleVersion = '3.1.4'
-=======
-moduleVersion = '3.1.3'
->>>>>>> d75cb8c8
 
 # ID used to uniquely identify this module
 GUID = '164465d5-6575-4e7f-b80b-680e4198354e'
