--- conflicted
+++ resolved
@@ -1,4 +1,3 @@
-<<<<<<< HEAD
 @{
 
 # Script module or binary module file associated with this manifest.
@@ -66,73 +65,4 @@
 
 } # End of PrivateData hashtable
 
-=======
-@{
-
-# Script module or binary module file associated with this manifest.
-RootModule = 'GuestConfiguration.psm1'
-
-# Version number of this module.
-moduleVersion = '1.19.3'
-
-# ID used to uniquely identify this module
-GUID = '164465d5-6575-4e7f-b80b-680e4198354e'
-
-# Author of this module
-Author = 'Azure Guest Configuration'
-
-# Company or vendor of this module
-CompanyName = 'MicrosoftCorporation'
-
-# Copyright statement for this module
-Copyright = '(c) 2019 Microsoft Corporation. All rights reserved.'
-
-# Description of the functionality provided by this module
-Description = '[PREVIEW] The Guest Configuration module is an experimental tool to assist content authoring for Azure Guest Configuration. The cmdlets will help build and publish a content package, wich can then be used in cross-platform configuration management solutions.'
-
-# Minimum version of the Windows PowerShell engine required by this module
-PowerShellVersion = '5.1'
-
-# Modules that must be imported into the global environment prior to importing this module
-RequiredModules = @('Az.Accounts','Az.Resources')
-
-# Functions to export from this module, for best performance, do not use wildcards and do not delete the entry, use an empty array if there are no functions to export.
-FunctionsToExport = @('New-GuestConfigurationPackage', 'Test-GuestConfigurationPackage', 'Protect-GuestConfigurationPackage', 'New-GuestConfigurationPolicy', 'Publish-GuestConfigurationPolicy')
-
-# Cmdlets to export from this module, for best performance, do not use wildcards and do not delete the entry, use an empty array if there are no cmdlets to export.
-CmdletsToExport = @()
-
-# Aliases to export from this module, for best performance, do not use wildcards and do not delete the entry, use an empty array if there are no aliases to export.
-AliasesToExport = @()
-
-# DSC resources to export from this module
-DscResourcesToExport = @( 'ChefInSpecResource' )
-
-# Private data to pass to the module specified in RootModule/ModuleToProcess. This may also contain a PSData hashtable with additional module metadata used by PowerShell.
-PrivateData = @{
-
-    PSData = @{
-
-        Prerelease = 'prerelease'
-
-        # Tags applied to this module. These help with module discovery in online galleries.
-        Tags = 'GuestConfiguration', 'Azure', 'DSC'
-
-        # A URL to the license for this module.
-        LicenseUri = 'https://github.com/PowerShell/GuestConfiguration/blob/master/LICENSE'
-
-        # A URL to the main website for this project.
-        ProjectUri = 'https://github.com/PowerShell/GuestConfiguration'
-
-        # A URL to an icon representing this module.
-        IconUri = 'https://github.com/PowerShell/GuestConfiguration/GuestConfigXS.png'
-
-        # ReleaseNotes of this module
-        ReleaseNotes = 'https://github.com/PowerShell/GuestConfiguration/changelog.md'
-
-    } # End of PSData hashtable
-
-} # End of PrivateData hashtable
-
->>>>>>> 96ffec45
 }