Set-StrictMode -Version latest
$ErrorActionPreference = 'Stop'

if ($PSVersionTable.PSVersion.Major -gt 6 -and $IsLinux) {
    $OsName = (Get-Content -Path '/etc/*-release' -ErrorAction SilentlyContinue).Foreach{
        if ($_ -match '^NAME=\"(?<distro>.*)\"') { 
            $Matches.distro 
        }
    }
}

Import-Module $PSScriptRoot/helpers/DscOperations.psm1 -Force
Import-Module $PSScriptRoot/helpers/GuestConfigurationPolicy.psm1 -Force
Import-LocalizedData -BaseDirectory $PSScriptRoot -FileName GuestConfiguration.psd1 -BindingVariable GuestConfigurationManifest

$currentCulture = [System.Globalization.CultureInfo]::CurrentCulture
if (($currentCulture.Name -eq 'en-US-POSIX') -and ($(Get-OSPlatform) -eq 'Linux')) {
    Write-Warning "'$($currentCulture.Name)' Culture is not supported, changing it to 'en-US'"
    # Set Culture info to en-US
    [System.Globalization.CultureInfo]::CurrentUICulture = [System.Globalization.CultureInfo]::new('en-US')
    [System.Globalization.CultureInfo]::CurrentCulture = [System.Globalization.CultureInfo]::new('en-US')
}

#inject version info to GuestConfigPath.psm1
InitReleaseVersionInfo $GuestConfigurationManifest.moduleVersion

<#
    .SYNOPSIS
        Creates a Guest Configuration policy package.

    .Parameter Name
        Guest Configuration package name.

    .Parameter Configuration
        Compiled DSC configuration document's full path.

    .Parameter Path
        Output folder path.
        This is an optional parameter. If not specified, the package will be created in the current directory.

    .Parameter ChefInspecProfilePath
        Chef profile path, supported only on Linux.

    .Example
        New-GuestConfigurationPackage -Name WindowsTLS -Configuration ./custom_policy/WindowsTLS/localhost.mof -Path ./git/repository/release/policy/WindowsTLS

    .OUTPUTS
        Return name and path of the new Guest Configuration Policy package.
#>

function New-GuestConfigurationPackage {
    [CmdletBinding()]
    param (
        [parameter(Position = 0, Mandatory = $true, ValueFromPipelineByPropertyName = $true)]
        [ValidateNotNullOrEmpty()]
        [string] $Name,

        [parameter(Position = 1, Mandatory = $true, ValueFromPipelineByPropertyName = $true)]
        [ValidateNotNullOrEmpty()]
        [string] $Configuration,

        [ValidateNotNullOrEmpty()]
        [string] $ChefInspecProfilePath,

        [ValidateNotNullOrEmpty()]
        [string] $FilesToInclude,

        [string] $Path = '.',

        [switch] $Force
    )

    Try {
    
        if ($IsLinux -and $OsName -notmatch 'Ubuntu|Debian') {
            throw "Azure Policy Guest Configuration package creation is not supported on '$OsName'.`n Please run the command on Windows, Unbuntu or Debian."
        }
        $verbose = ($PSBoundParameters.ContainsKey("Verbose") -and ($PSBoundParameters["Verbose"] -eq $true))
        $unzippedPackagePath = New-Item -ItemType Directory -Force -Path (Join-Path (Join-Path $Path $Name) 'unzippedPackage')
        $Configuration = Resolve-Path $Configuration

        if (-not (Test-Path -Path $Configuration -PathType Leaf)) {
            Throw "Invalid mof file path, please specify full file path for dsc configuration in -Configuration parameter."
        }
         
        Write-Verbose "Creating Guest Configuration package in temporary directory '$unzippedPackagePath'"

        # Verify that only supported resources are used in DSC configuration.
        Test-GuestConfigurationMofResourceDependencies -Path $Configuration -Verbose:$verbose

        # Save DSC configuration to the temporary package path.
        Save-GuestConfigurationMofDocument -Name $Name -SourcePath $Configuration -DestinationPath (Join-Path $unzippedPackagePath "$Name.mof") -Verbose:$verbose

        # Copy DSC resources
        Copy-DscResources -MofDocumentPath $Configuration -Destination $unzippedPackagePath -Verbose:$verbose -Force:$Force

        if (-not [string]::IsNullOrEmpty($ChefInspecProfilePath)) {
            # Copy Chef resource and profiles.
            Copy-ChefInspecDependencies -PackagePath $unzippedPackagePath -Configuration $Configuration -ChefInspecProfilePath $ChefInspecProfilePath
        }

        # Copy FilesToInclude
        if (-not [string]::IsNullOrEmpty($FilesToInclude)) {
            $modulePath = Join-Path $unzippedPackagePath 'Modules'
            if (Test-Path $FilesToInclude -PathType Leaf) {
                Copy-Item -Path $FilesToInclude -Destination $modulePath  -Force:$Force
            }
            else {
                $filesToIncludeFolderName = Get-Item $FilesToInclude
                $FilesToIncludePath = Join-Path $modulePath $filesToIncludeFolderName.Name
                Copy-Item -Path $FilesToInclude -Destination $modulePath -Recurse  -Force:$Force
            }
        }
        
        # Create Guest Configuration Package.
        $packagePath = Join-Path $Path $Name
        New-Item -ItemType Directory -Force -Path $packagePath | Out-Null
        $packagePath = Resolve-Path $packagePath
        $packageFilePath = join-path $packagePath "$Name.zip"
        Remove-Item $packageFilePath -Force -ErrorAction SilentlyContinue

        Write-Verbose "Creating Guest Configuration package : $packageFilePath."
        Add-Type -AssemblyName System.IO.Compression.FileSystem
        [System.IO.Compression.ZipFile]::CreateFromDirectory($unzippedPackagePath, $packageFilePath)

        $result = [pscustomobject]@{
            Name = $Name
            Path = $packageFilePath
        }
        return $result
    }
    Finally {
    }
}

<#
    .SYNOPSIS
        Tests a Guest Configuration policy package.

    .Parameter Path
        Full path of the zipped Guest Configuration package.

    .Parameter Parameter
        Policy parameters.

    .Example
        Test-GuestConfigurationPackage -Path ./custom_policy/WindowsTLS.zip

        $Parameter = @(
            @{
                ResourceType = "Service"            # dsc configuration resource type (mandatory)
                ResourceId = 'windowsService'       # dsc configuration resource property id (mandatory)
                ResourcePropertyName = "Name"       # dsc configuration resource property name (mandatory)
                ResourcePropertyValue = 'winrm'     # dsc configuration resource property value (mandatory)
            })

        Test-GuestConfigurationPackage -Path ./custom_policy/AuditWindowsService.zip -Parameter $Parameter

    .OUTPUTS
        Returns compliance details.
#>

function Test-GuestConfigurationPackage {
    [CmdletBinding()]
    param (
        [parameter(Position = 0, Mandatory = $true, ValueFromPipelineByPropertyName = $true)]
        [ValidateNotNullOrEmpty()]
        [string] $Path,

        [parameter(Mandatory = $false)]
        [Hashtable[]] $Parameter = @()
    )

<<<<<<< HEAD
    if ($IsLinux -and $OsName -notmatch 'Ubuntu|Debian') {
        throw "Testing Azure Policy Guest Configuration packages is not supported on '$OsName'.`n Please run the command on Windows, Unbuntu or Debian."
    }

=======
>>>>>>> d75cb8c8
    if ($env:OS -notmatch "Windows" -and $IsMacOS) {
        Throw 'The Test-GuestConfigurationPackage cmdlet is not supported on MacOS'
    }
    
    if (-not (Test-Path $Path -PathType Leaf)) {
        Throw 'Invalid Guest Configuration package path : $($Path)'
    }

    $verbose = ($PSBoundParameters.ContainsKey("Verbose") -and ($PSBoundParameters["Verbose"] -eq $true))
    $systemPSModulePath = [Environment]::GetEnvironmentVariable("PSModulePath", "Process")

    Try {
        # Create policy folder
        $Path = Resolve-Path $Path
        $policyPath = Join-Path $(Get-GuestConfigPolicyPath) ([System.IO.Path]::GetFileNameWithoutExtension($Path))
        Remove-Item $policyPath -Recurse -Force -ErrorAction SilentlyContinue
        New-Item -ItemType Directory -Force -Path $policyPath | Out-Null

        # Unzip policy package.
        Expand-Archive -LiteralPath $Path $policyPath

        # Get policy name
        $dscDocument = Get-ChildItem -Path $policyPath -Filter *.mof
        if (-not $dscDocument) {
            Throw "Invalid policy package, failed to find dsc document in policy package."
        }
        $policyName = [System.IO.Path]::GetFileNameWithoutExtension($dscDocument)

        # update configuration parameters
        if ($Parameter.Count -gt 0) {
            Update-MofDocumentParameters -Path $dscDocument.FullName -Parameter $Parameter
        }

        # Unzip Guest Configuration binaries
        $gcBinPath = Get-GuestConfigBinaryPath
        $gcBinRootPath = Get-GuestConfigBinaryRootPath
        if (-not (Test-Path $gcBinPath)) {
            # Clean the bin folder
            Remove-Item $gcBinRootPath'\*' -Recurse -Force -ErrorAction SilentlyContinue

            $zippedBinaryPath = Join-Path $(Get-GuestConfigurationModulePath) 'bin'
            if ($(Get-OSPlatform) -eq 'Windows') {
                $zippedBinaryPath = Join-Path $zippedBinaryPath 'DSC_Windows.zip'
            }
            else {
                # Linux zip package contains an additional DSC folder
                # Remove DSC folder from binary path to avoid two nested DSC folders.
                New-Item -ItemType Directory -Force -Path $gcBinPath | Out-Null
                $gcBinPath = (Get-Item $gcBinPath).Parent.FullName
                $zippedBinaryPath = Join-Path $zippedBinaryPath 'DSC_Linux.zip'
            }
            [System.IO.Compression.ZipFile]::ExtractToDirectory($zippedBinaryPath, $gcBinPath)
        }

        # Publish policy package
        Publish-DscConfiguration -ConfigurationName $policyName -Path $policyPath -Verbose:$verbose

        # Set LCM settings to force load powershell module.
        $metaConfigPath = Join-Path $policyPath "$policyName.metaconfig.json"
        "{""debugMode"":""ForceModuleImport""}" | Out-File $metaConfigPath -Encoding ascii
        Set-DscLocalConfigurationManager -ConfigurationName $policyName -Path $policyPath -Verbose:$verbose

        # Clear Inspec profiles
        Remove-Item $(Get-InspecProfilePath) -Recurse -Force -ErrorAction SilentlyContinue

        $testResult = Test-DscConfiguration -ConfigurationName $policyName -Verbose:$verbose
        $getResult = @()
        $getResult = $getResult + (Get-DscConfiguration -ConfigurationName $policyName -Verbose:$verbose)

        $testResult.resources_not_in_desired_state | ForEach-Object {
            $resourceId = $_;
            if ($getResult.count -gt 1) {
                for ($i = 0; $i -lt $getResult.Count; $i++) {
                    if ($getResult[$i].ResourceId -ieq $resourceId) {
                        $getResult[$i] = $getResult[$i] | Select-Object *, @{n = 'complianceStatus'; e = { $false } }
                    }
                }
            }
            elseif ($getResult.ResourceId -ieq $resourceId) {
                $getResult = $getResult | Select-Object *, @{n = 'complianceStatus'; e = { $false } }
            }
        }

        $testResult.resources_in_desired_state | ForEach-Object {
            $resourceId = $_;
            if ($getResult.count -gt 1) {
                for ($i = 0; $i -lt $getResult.Count; $i++) {
                    if ($getResult[$i].ResourceId -ieq $resourceId) {
                        $getResult[$i] = $getResult[$i] | Select-Object *, @{n = 'complianceStatus'; e = { $true } }
                    }
                }
            }
            elseif ($getResult.ResourceId -ieq $resourceId) {
                $getResult = $getResult | Select-Object *, @{n = 'complianceStatus'; e = { $true } }
            }
        }

        $result = New-Object -TypeName PSObject
        $properties = [ordered]@{ complianceStatus = $testResult.compliance_state; resources = $getResult }
        $result | Add-Member -NotePropertyMembers $properties

        return $result;
    }
    Finally {
        $env:PSModulePath = $systemPSModulePath
    }
}

<#
    .SYNOPSIS
        Signs a Guest Configuration policy package using certificate on Windows and Gpg keys on Linux.

    .Parameter Path
        Full path of the Guest Configuration package.

    .Parameter Certificate
        'Code Signing' certificate to sign the package. This is only supported on Windows.

    .Parameter PrivateGpgKeyPath
        Private Gpg key path. This is only supported on Linux.

    .Parameter PublicGpgKeyPath
        Public Gpg key path. This is only supported on Linux.

    .Example
        $Cert = Get-ChildItem -Path Cert:/CurrentUser/AuthRoot -Recurse | Where-Object {($_.Thumbprint -eq "0563b8630d62d75abbc8ab1e4bdfb5a899b65d43") }
        Protect-GuestConfigurationPackage -Path ./custom_policy/WindowsTLS.zip -Certificate $Cert

    .OUTPUTS
        Return name and path of the signed Guest Configuration Policy package.
#>

function Protect-GuestConfigurationPackage {
    [CmdletBinding()]
    param (
        [parameter(Position = 0, Mandatory = $true, ValueFromPipelineByPropertyName = $true, ParameterSetName = "Certificate")]
        [parameter(Position = 0, Mandatory = $true, ValueFromPipelineByPropertyName = $true, ParameterSetName = "GpgKeys")]
        [ValidateNotNullOrEmpty()]
        [string] $Path,

        [parameter(Mandatory = $true, ParameterSetName = "Certificate")]
        [ValidateNotNullOrEmpty()]
        [System.Security.Cryptography.X509Certificates.X509Certificate2] $Certificate,

        [parameter(Mandatory = $true, ParameterSetName = "GpgKeys")]
        [ValidateNotNullOrEmpty()]
        [string] $PrivateGpgKeyPath,

        [parameter(Mandatory = $true, ParameterSetName = "GpgKeys")]
        [ValidateNotNullOrEmpty()]
        [string] $PublicGpgKeyPath
    )

    $Path = Resolve-Path $Path
    if (-not (Test-Path $Path -PathType Leaf)) {
        Throw 'Invalid Guest Configuration package path.'
    }

    Try {
        $packageFileName = ([System.IO.Path]::GetFileNameWithoutExtension($Path))
        $signedPackageFilePath = Join-Path (Get-ChildItem $Path).Directory "$($packageFileName)_signed.zip"
        $tempDir = Join-Path (Get-ChildItem $Path).Directory 'temp'
        Remove-Item $signedPackageFilePath -Force -ErrorAction SilentlyContinue
        New-Item -ItemType Directory -Force -Path $tempDir | Out-Null

        # Unzip policy package.
        Add-Type -AssemblyName System.IO.Compression.FileSystem
        [System.IO.Compression.ZipFile]::ExtractToDirectory($Path, $tempDir)

        # Get policy name
        $dscDocument = Get-ChildItem -Path $tempDir -Filter *.mof
        if (-not $dscDocument) {
            Throw "Invalid policy package, failed to find dsc document in policy package."
        }
        $policyName = [System.IO.Path]::GetFileNameWithoutExtension($dscDocument)

        $osPlatform = Get-OSPlatform
        if ($PSCmdlet.ParameterSetName -eq "Certificate") {
            if ($osPlatform -eq "Linux") {
                throw 'Certificate signing not supported on Linux.'
            }

            # Create catalog file
            $catalogFilePath = Join-Path $tempDir "$policyName.cat"
            Remove-Item $catalogFilePath -Force -ErrorAction SilentlyContinue
            Write-Verbose "Creating catalog file : $catalogFilePath."
            New-FileCatalog -Path $tempDir -CatalogVersion 2.0 -CatalogFilePath $catalogFilePath | Out-Null

            # Sign catalog file
            Write-Verbose "Signing catalog file : $catalogFilePath."
            $CodeSignOutput = Set-AuthenticodeSignature -Certificate $Certificate -FilePath $catalogFilePath

            $Signature = Get-AuthenticodeSignature $catalogFilePath
            if ($null -ne $Signature.SignerCertificate) {
                if ($Signature.SignerCertificate.Thumbprint -ne $Certificate.Thumbprint) {
                    throw $CodeSignOutput.StatusMessage
                }
            }
            else { throw $CodeSignOutput.StatusMessage }
        }
        else {
            if ($osPlatform -eq "Windows") {
                throw 'Gpg signing not supported on Windows.'
            }

            $PrivateGpgKeyPath = Resolve-Path $PrivateGpgKeyPath
            $PublicGpgKeyPath = Resolve-Path $PublicGpgKeyPath
            $ascFilePath = Join-Path $tempDir "$policyName.asc"
            $hashFilePath = Join-Path $tempDir "$policyName.sha256sums"

            Remove-Item $ascFilePath -Force -ErrorAction SilentlyContinue
            Remove-Item $hashFilePath -Force -ErrorAction SilentlyContinue

            Write-Verbose "Creating file hash : $hashFilePath."
            pushd $tempDir
            bash -c "find ./ -type f -print0 | xargs -0 sha256sum | grep -v sha256sums > $hashFilePath"
            popd

            Write-Verbose "Signing file hash : $hashFilePath."
            gpg --import $PrivateGpgKeyPath
            gpg --no-default-keyring --keyring $PublicGpgKeyPath --output $ascFilePath --armor --detach-sign $hashFilePath
        }

        # Zip the signed Guest Configuration package
        Write-Verbose "Creating signed Guest Configuration package : $signedPackageFilePath."
        [System.IO.Compression.ZipFile]::CreateFromDirectory($tempDir, $signedPackageFilePath)

        $result = [pscustomobject]@{
            Name = $policyName
            Path = $signedPackageFilePath
        }
        return $result
    }
    Finally {
        Remove-Item $tempDir -Recurse -Force -ErrorAction SilentlyContinue
    }
}

<#
    .SYNOPSIS
        Publish a Guest Configuration policy package to Azure blob storage.
        The goal is to simplify the number of steps by scoping to a specific
        task.

        Generates a SAS token with a 3-year lifespan, to mitigate the risk
        of a malicious person discovering the published content.

        Requires a resource group, storage account, and container
        to be pre-staged. For details on how to pre-stage these things see the 
        documentation for the Az Storage cmdlets.
        https://docs.microsoft.com/en-us/azure/storage/blobs/storage-quickstart-blobs-powershell.

    .Parameter Path
        Location of the .zip file containing the Guest Configuration artifacts

    .Parameter ResourceGroupName
        The Azure resource group for the storage account

    .Parameter StorageAccountName
        The name of the storage account for where the package will be published
        Storage account names must be globally unique

    .Parameter StorageContainerName
        Name of the storage container in Azure Storage account (default: "guestconfiguration")

    .Example
        Publish-GuestConfigurationPackage -Path ./package.zip -ResourceGroupName 'resourcegroup' -StorageAccountName 'sa12345'

    .OUTPUTS
        Return a publicly accessible URI containing a SAS token with a 3-year expiration.
#>

function Publish-GuestConfigurationPackage {
    [CmdletBinding()]
    param (
        [parameter(Position = 0, Mandatory = $true, ValueFromPipelineByPropertyName = $true)]
        [ValidateNotNullOrEmpty()]
        [string] $Path,

        [parameter(Position = 1, Mandatory = $true)]
        [ValidateNotNullOrEmpty()]
        [string] $ResourceGroupName,

        [parameter(Position = 2, Mandatory = $true)]
        [ValidateNotNullOrEmpty()]
        [string] $StorageAccountName,

        [string] $StorageContainerName = 'guestconfiguration',
        
        [switch] $Force
    )

    # Get Storage Context
    $Context = Get-AzStorageAccount -ResourceGroupName $ResourceGroupName `
        -Name $StorageAccountName | `
        ForEach-Object { $_.Context }

    # Blob name from file name
    $BlobName = Get-Item $Path | ForEach-Object { $_.Name }

    # Upload file
    if ($true -eq $Force) {
        $Blob = Set-AzStorageBlobContent -Context $Context `
            -Container $StorageContainerName `
            -Blob $BlobName `
            -File $Path `
            -Force
    }
    else {
        $Blob = Set-AzStorageBlobContent -Context $Context `
            -Container $StorageContainerName `
            -Blob $BlobName `
            -File $Path
    }

    # Get url with SAS token
    # THREE YEAR EXPIRATION
    $StartTime = Get-Date
    $SAS = New-AzStorageBlobSASToken -Context $Context `
        -Container $StorageContainerName `
        -Blob $BlobName `
        -StartTime $StartTime `
        -ExpiryTime $StartTime.AddYears('3') `
        -Permission 'rl' `
        -FullUri

    # Create object to use property names
    $ContentUri = New-Object -TypeName PSObject -Property @{
        ContentUri = $SAS
    }

    # Output
    return $ContentUri
}

<#
    .SYNOPSIS
        Creates Audit, DeployIfNotExists and Initiative policy definitions on specified Destination Path.

    .Parameter ContentUri
        Public http uri of Guest Configuration content package.

    .Parameter DisplayName
        Policy display name.

    .Parameter Description
        Policy description.

    .Parameter Parameter
        Policy parameters.

    .Parameter Version
        Policy version.

    .Parameter Path
        Destination path.

    .Parameter Platform
        Target platform (Windows/Linux) for Guest Configuration policy and content package.
        Windows is the default platform.

    .Parameter Tag
        The name and value of a tag used in Azure.

    .Example
        New-GuestConfigurationPolicy `
                                 -ContentUri https://github.com/azure/auditservice/release/AuditService.zip `
                                 -DisplayName 'Monitor Windows Service Policy.' `
                                 -Description 'Policy to monitor service on Windows machine.' `
                                 -Version 1.0.0.0 
                                 -Path ./git/custom_policy
                                 -Tag @{Owner = 'WebTeam'}

        $PolicyParameterInfo = @(
            @{
                Name = 'ServiceName'                                       # Policy parameter name (mandatory)
                DisplayName = 'windows service name.'                      # Policy parameter display name (mandatory)
                Description = "Name of the windows service to be audited." # Policy parameter description (optional)
                ResourceType = "Service"                                   # dsc configuration resource type (mandatory)
                ResourceId = 'windowsService'                              # dsc configuration resource property name (mandatory)
                ResourcePropertyName = "Name"                              # dsc configuration resource property name (mandatory)
                DefaultValue = 'winrm'                                     # Policy parameter default value (optional)
                AllowedValues = @('wscsvc','WSearch','wcncsvc','winrm')    # Policy parameter allowed values (optional)
            })

            New-GuestConfigurationPolicy -ContentUri 'https://github.com/azure/auditservice/release/AuditService.zip' `
                                 -DisplayName 'Monitor Windows Service Policy.' `
                                 -Description 'Policy to monitor service on Windows machine.' `
                                 -Version 1.0.0.0 
                                 -Path ./policyDefinitions `
                                 -Parameter $PolicyParameterInfo 

    .OUTPUTS
        Return name and path of the Guest Configuration policy definitions.
#>

function New-GuestConfigurationPolicy {
    [CmdletBinding()]
    param (
        [parameter(Mandatory = $true, ValueFromPipelineByPropertyName = $true)]
        [ValidateNotNullOrEmpty()]
        [string] $ContentUri,

        [parameter(Mandatory = $true)]
        [ValidateNotNullOrEmpty()]
        [string] $DisplayName,

        [parameter(Mandatory = $true)]
        [ValidateNotNullOrEmpty()]
        [string] $Description,

        [parameter()]
        [Hashtable[]] $Parameter,

        [parameter()]
        [ValidateNotNullOrEmpty()]
        [version] $Version = '1.0.0',

        [parameter(Mandatory = $true)]
        [ValidateNotNullOrEmpty()]
        [string] $Path,

        [Parameter()]
        [ValidateSet('Windows', 'Linux')]
        [string]
        $Platform = 'Windows',

        [parameter()]
        [Hashtable[]] $Tag
    )

    # This value must be static for AINE policies due to service configuration
    $Category = 'Guest Configuration'

    Try {
        $verbose = ($PSBoundParameters.ContainsKey("Verbose") -and ($PSBoundParameters["Verbose"] -eq $true))
        $policyDefinitionsPath = $Path
        $unzippedPkgPath = Join-Path $policyDefinitionsPath 'temp'
        $tempContentPackageFilePath = Join-Path $policyDefinitionsPath 'temp.zip'

        # update parameter info
        $ParameterInfo = Update-PolicyParameter -Parameter $Parameter

        New-Item -ItemType Directory -Force -Path $policyDefinitionsPath | Out-Null

        # Check if ContentUri is a valid web Uri
        $uri = $ContentUri -as [System.URI]
        if (-not ($uri.AbsoluteURI -ne $null -and $uri.Scheme -match '[http|https]')) {
            Throw "Invalid ContentUri : $ContentUri. Please specify a valid http URI in -ContentUri parameter."
        }

        # Generate checksum hash for policy content.
        Invoke-WebRequest -Uri $ContentUri -OutFile $tempContentPackageFilePath
        $tempContentPackageFilePath = Resolve-Path $tempContentPackageFilePath
        $contentHash = (Get-FileHash $tempContentPackageFilePath -Algorithm SHA256).Hash
        Write-Verbose "SHA256 Hash for content '$ContentUri' : $contentHash."

        # Get the policy name from policy content.
        Remove-Item $unzippedPkgPath -Recurse -Force -ErrorAction SilentlyContinue
        New-Item -ItemType Directory -Force -Path $unzippedPkgPath | Out-Null
        $unzippedPkgPath = Resolve-Path $unzippedPkgPath
        Add-Type -AssemblyName System.IO.Compression.FileSystem
        [System.IO.Compression.ZipFile]::ExtractToDirectory($tempContentPackageFilePath, $unzippedPkgPath)
        $dscDocument = Get-ChildItem -Path $unzippedPkgPath -Filter *.mof -Exclude '*.schema.mof' -Depth 1
        if (-not $dscDocument) {
            Throw "Invalid policy package, failed to find dsc document in policy package."
        }
        $policyName = [System.IO.Path]::GetFileNameWithoutExtension($dscDocument)

        $packageIsSigned = (((Get-ChildItem -Path $unzippedPkgPath -Filter *.cat) -ne $null) -or `
            (((Get-ChildItem -Path $unzippedPkgPath -Filter *.asc) -ne $null) -and ((Get-ChildItem -Path $unzippedPkgPath -Filter *.sha256sums) -ne $null)))

        $AuditIfNotExistsInfo = @{
            FileName                 = 'AuditIfNotExists.json'
            DisplayName              = $DisplayName
            Description              = $Description
            Platform                 = $Platform
            ConfigurationName        = $policyName
            ConfigurationVersion     = $Version
            ContentUri               = $ContentUri
            ContentHash              = $contentHash
            ReferenceId              = "Deploy_$policyName"
            ParameterInfo            = $ParameterInfo
            UseCertificateValidation = $packageIsSigned
            Category                 = $Category
            Tag                      = $Tag
        }
        New-CustomGuestConfigPolicy -PolicyFolderPath $policyDefinitionsPath -AuditIfNotExistsInfo $AuditIfNotExistsInfo -Verbose:$verbose | Out-Null
            
        $result = [pscustomobject]@{
            Name = $policyName
            Path = $Path
        }
        return $result
    }
    Finally {
        # Remove temporary content package.
        Remove-Item $tempContentPackageFilePath -Force -ErrorAction SilentlyContinue
        Remove-Item $unzippedPkgPath -Recurse -Force -ErrorAction SilentlyContinue
    }
}

<#
    .SYNOPSIS
        Publishes the Guest Configuration policy in Azure Policy Center.

    .Parameter Path
        Guest Configuration policy path.

    .Example
        Publish-GuestConfigurationPolicy -Path ./git/custom_policy
#>

function Publish-GuestConfigurationPolicy {
    [CmdletBinding()]
    param (
        [parameter(Mandatory = $true, ValueFromPipelineByPropertyName = $true)]
        [ValidateNotNullOrEmpty()]
        [string] $Path,

        [parameter(Mandatory = $false)]
        [string] $ManagementGroupName
    )

    $rmContext = Get-AzContext
    Write-Verbose "Publishing Guest Configuration policy using '$($rmContext.Name)' AzContext."

    # Publish policies
    $subscriptionId = $rmContext.Subscription.Id
    $policyFile = join-path $Path "AuditIfNotExists.json"
    $jsonDefinition = Get-Content $policyFile | ConvertFrom-Json | ForEach-Object { $_ }
    $definitionContent = $jsonDefinition.Properties

    $newAzureRmPolicyDefinitionParameters = @{
        Name        = $jsonDefinition.name
        DisplayName = $($definitionContent.DisplayName | ConvertTo-Json -Depth 20).replace('"', '')
        Description = $($definitionContent.Description | ConvertTo-Json -Depth 20).replace('"', '')
        Policy      = $($definitionContent.policyRule | ConvertTo-Json -Depth 20)
        Metadata    = $($definitionContent.Metadata | ConvertTo-Json -Depth 20)
        ApiVersion  = '2018-05-01'
        Verbose     = $true
<<<<<<< HEAD
    }

    if ($definitionContent.PSObject.Properties.Name -contains 'parameters') {
        $newAzureRmPolicyDefinitionParameters['Parameter'] = ConvertTo-Json -InputObject $definitionContent.parameters -Depth 15
    }

    if ($ManagementGroupName) {
        $newAzureRmPolicyDefinitionParameters['ManagementGroupName'] = $ManagementGroupName
    }

=======
    }

    if ($definitionContent.PSObject.Properties.Name -contains 'parameters') {
        $newAzureRmPolicyDefinitionParameters['Parameter'] = ConvertTo-Json -InputObject $definitionContent.parameters -Depth 15
    }

    if ($ManagementGroupName) {
        $newAzureRmPolicyDefinitionParameters['ManagementGroupName'] = $ManagementGroupName
    }

>>>>>>> d75cb8c8
    Write-Verbose "Publishing '$($jsonDefinition.properties.displayName)' ..."
    New-AzPolicyDefinition @newAzureRmPolicyDefinitionParameters
}

Export-ModuleMember -Function @('New-GuestConfigurationPackage', 'Test-GuestConfigurationPackage', 'Protect-GuestConfigurationPackage', 'Publish-GuestConfigurationPackage', 'New-GuestConfigurationPolicy', 'Publish-GuestConfigurationPolicy')<|MERGE_RESOLUTION|>--- conflicted
+++ resolved
@@ -171,15 +171,8 @@
         [Hashtable[]] $Parameter = @()
     )
 
-<<<<<<< HEAD
     if ($IsLinux -and $OsName -notmatch 'Ubuntu|Debian') {
         throw "Testing Azure Policy Guest Configuration packages is not supported on '$OsName'.`n Please run the command on Windows, Unbuntu or Debian."
-    }
-
-=======
->>>>>>> d75cb8c8
-    if ($env:OS -notmatch "Windows" -and $IsMacOS) {
-        Throw 'The Test-GuestConfigurationPackage cmdlet is not supported on MacOS'
     }
     
     if (-not (Test-Path $Path -PathType Leaf)) {
@@ -719,7 +712,6 @@
         Metadata    = $($definitionContent.Metadata | ConvertTo-Json -Depth 20)
         ApiVersion  = '2018-05-01'
         Verbose     = $true
-<<<<<<< HEAD
     }
 
     if ($definitionContent.PSObject.Properties.Name -contains 'parameters') {
@@ -730,18 +722,6 @@
         $newAzureRmPolicyDefinitionParameters['ManagementGroupName'] = $ManagementGroupName
     }
 
-=======
-    }
-
-    if ($definitionContent.PSObject.Properties.Name -contains 'parameters') {
-        $newAzureRmPolicyDefinitionParameters['Parameter'] = ConvertTo-Json -InputObject $definitionContent.parameters -Depth 15
-    }
-
-    if ($ManagementGroupName) {
-        $newAzureRmPolicyDefinitionParameters['ManagementGroupName'] = $ManagementGroupName
-    }
-
->>>>>>> d75cb8c8
     Write-Verbose "Publishing '$($jsonDefinition.properties.displayName)' ..."
     New-AzPolicyDefinition @newAzureRmPolicyDefinitionParameters
 }
