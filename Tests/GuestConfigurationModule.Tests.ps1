--- conflicted
+++ resolved
@@ -170,11 +170,9 @@
 {
 Name = "linux-path";
 ResourceID = "[ChefInSpecResource]Audit Linux path exists";
-<<<<<<< HEAD
+
 ModuleVersion = "3.1.4";
-=======
-ModuleVersion = "3.1.3";
->>>>>>> d75cb8c8
+
 SourceInfo = "::7::1::ChefInSpecResource";
 ModuleName = "GuestConfiguration";
 ConfigurationName = "DSCConfig";
