--- conflicted
+++ resolved
@@ -86,11 +86,7 @@
             $certificatePath = "Cert:\LocalMachine\My"
             $certificate = Get-ChildItem -Path $certificatePath | Where-Object { ($_.Subject -eq "CN=testcert") } | Select-Object -First 1
             if ($null -eq $certificate) {
-<<<<<<< HEAD
-                $selfSignedCertModulePath = Join-Path -Path $PSScriptRoot -ChildPath 'New-SelfSignedCertificateEx.ps1'
-=======
                 $selfSignedCertModulePath = Join-Path -Path $PSScriptRoot -ChildPath 'helpers/New-SelfSignedCertificateEx.ps1'
->>>>>>> 5395edcb
                 Import-Module -Name $selfSignedCertModulePath -Force
                 $null = New-SelfsignedCertificateEx `
                     -Subject "CN=testcert" `
@@ -383,13 +379,8 @@
 
             $gcModuleFolderPath = Split-Path -Path $PSScriptRoot -Parent
 
-<<<<<<< HEAD
-            $firstPSModulePathFolder = ($Env:PSModulePath -split $delimiter)[0]
-            Copy-Item $gcModuleFolderPath (Join-Path $firstPSModulePathFolder 'GuestConfiguration') -Recurse
-=======
             $firstPSModulePathFolder = ($Env:PSModulePath -split [io.path]::PathSeparator)[0]
             # Let build.ps1 manage the PSModulePath, and no need to copy as this is where the module is Built
->>>>>>> 5395edcb
 
             $gcModulePath = Join-Path (Join-Path $firstPSModulePathFolder 'GuestConfiguration') 'GuestConfiguration.psd1'
             Import-Module $gcModulePath -Force
@@ -518,126 +509,8 @@
             Install-AzLibraries
         }
     }
-<<<<<<< HEAD
-    Context 'Module fundamentals' {
-
-        It 'has the agent binaries from the project feed' -Skip:$IsNotAzureDevOps {
-            Test-Path "$PSScriptRoot/../bin/DSC_Windows.zip" | Should -BeTrue
-            Test-Path "$PSScriptRoot/../bin/DSC_Linux.zip" | Should -BeTrue
-        }
-
-        It 'has a PowerShell module manifest that meets functional requirements' {
-            Test-ModuleManifest -Path "$PSScriptRoot/../GuestConfiguration.psd1" | Should -Not -BeNullOrEmpty
-            $? | Should -BeTrue
-        }
-=======
->>>>>>> 5395edcb
-
-
-<<<<<<< HEAD
-        It 'has text in help examples' {
-            foreach ($function in $publicFunctions) {
-                Get-Help $function | ForEach-Object { $_.Examples } | Should -Not -BeNullOrEmpty
-            }
-        }
-    }
-    Context 'New-GuestConfigurationFile' {
-
-        It 'Generates MOF for Pester script files' {
-            New-Item -Path $pesterFolderPath -ItemType Directory -Force
-            $pesterMof = New-GuestConfigurationFile -Name 'PesterConfig' -Source $pesterScriptsFolderPath -Path $pesterMofFilePath -Force
-            Test-Path -Path $pesterMof.Configuration | Should -BeTrue
-            $resourcesInMofDocument = [Microsoft.PowerShell.DesiredStateConfiguration.Internal.DscClassCache]::ImportInstances($pesterMof.Configuration, 4)
-            $resourcesInMofDocument | Should -Not -BeNullOrEmpty
-            $resourcesInMofDocument[0].ConfigurationName | Should -Be 'PesterConfig'
-            $resourcesInMofDocument[0].ModuleName | Should -Be 'GuestConfiguration'
-            $resourcesInMofDocument[0].PesterFileName | Should -Be 'EnvironmentVariables'
-        }
-    }
-    Context 'New-GuestConfigurationPackage' {
-
-        It 'creates custom policy package' {
-            $package = New-GuestConfigurationPackage -Configuration $mofPath -Name $policyName -Path $testPackagePath -Force
-            Test-Path -Path $package.Path | Should -BeTrue
-            $package.Name | Should -Be $policyName
-        }
-
-        It 'does not overwrite a custom policy package when -Force is not specified' {
-            { New-GuestConfigurationPackage -Configuration $mofPath -Name $policyName -Path $testPackagePath -ErrorAction Stop } | Should -Throw
-        }
-
-        It 'overwrites a custom policy package when -Force is specified' {
-            { New-GuestConfigurationPackage -Configuration $mofPath -Name $policyName -Path $testPackagePath -Force -ErrorAction Stop } | Should -Not -Throw
-        }
-
-        It 'Verify the package can be extracted' {
-            $package = Get-Item "$testPackagePath/$policyName/$policyName.zip"
-
-            # Set up type needed for package extraction
-            $null = Add-Type -AssemblyName System.IO.Compression.FileSystem
-            { [System.IO.Compression.ZipFile]::ExtractToDirectory($package.FullName, $unsignedPackageExtractionPath) } | Should -Not -Throw
-        }
-
-        It 'Verify extracted mof document exists' {
-            Test-Path -Path $mofFilePath | Should -BeTrue
-        }
-
-        It 'has Linux-friendly line endings in InSpec install script' {
-            $fileContent = Get-Content -Path $inspecInstallScriptPath -Raw
-            $fileContent -match "`r`n" | Should -BeFalse
-        }
-
-        It 'Verify all required modules are included in the package' {
-            $extractedModulesPath = Join-Path -Path $unsignedPackageExtractionPath -ChildPath 'Modules'
-            $resourcesInMofDocument = [Microsoft.PowerShell.DesiredStateConfiguration.Internal.DscClassCache]::ImportInstances($mofFilePath, 4)
-            for ($numResources = 0; $numResources -lt $resourcesInMofDocument.Count; $numResources++) {
-                if ($resourcesInMofDocument[$numResources].CimInstanceProperties.Name -contains 'ModuleName') {
-                    $resourceModuleName = $resourcesInMofDocument[$numResources].ModuleName
-                    $resourceModulePath = Join-Path -Path $extractedModulesPath -ChildPath $resourceModuleName
-                    Test-Path -Path $resourceModulePath | Should -BeTrue
-                }
-            }
-        }
-
-        It 'Should not include -FilesToInclude by default' {
-            Test-Path -Path $extractedFilesToIncludePath | Should -BeFalse
-        }
-
-        It 'Implements -FilesToInclude parameter' {
-            if(Test-CurrentMachineIsWindows) {
-                $outputPath = Join-Path $env:SystemDrive 'output'
-            }
-            else {
-                $outputPath = Join-Path $env:HOME 'output'
-            }
-            if(Test-Path $outputPath) {
-                Remove-Item $outputPath -Force -Recurse
-            }
-            $package = New-GuestConfigurationPackage -Configuration $mofPath -Name $policyName -Path $outputPath -FilesToInclude $FilesToIncludeFolderPath -Force
-            $null = Add-Type -AssemblyName System.IO.Compression.FileSystem
-            { [System.IO.Compression.ZipFile]::ExtractToDirectory($package.Path, $outputPath) } | Should -Not -Throw
-            $includedFilesFolder = Join-Path $outputPath (Join-Path 'Modules' 'FilesToInclude')
-            Test-Path -Path $includedFilesFolder | Should -BeTrue
-            $extractedFile = Join-Path $includedFilesFolder 'file.txt'
-            Test-Path -Path $extractedFile | Should -BeTrue
-            Get-Content $extractedFile | Should -Be 'test'
-        }
-
-        It 'Implements -ChefInspecProfilePath parameter' {
-            $package = New-GuestConfigurationPackage -Configuration $inspecMofPath -Name $policyName -Path $inspecPackagePath -ChefInspecProfilePath $inSpecFolderPath -Force
-            $null = Add-Type -AssemblyName System.IO.Compression.FileSystem
-            { [System.IO.Compression.ZipFile]::ExtractToDirectory($package.Path, $inspecExtractionPath) } | Should -Not -Throw
-            $extractedInspecPath | Should -Exist
-            $inspecYmlExtractedFile = Join-Path $extractedInspecPath 'inspec.yml'
-            $inspecYmlExtractedFile | Should -Exist
-            $inspecControlsExtractedFile = Join-Path $extractedInspecPath 'controls'
-            $inspecControlsExtractedFile | Should -Exist
-            $inspecRbExtractedFile = Join-Path $inspecControlsExtractedFile 'linux-path.rb'
-            $inspecRbExtractedFile | Should -Exist
-        }
-    }
-=======
->>>>>>> 5395edcb
+
+
     Context 'Test-GuestConfigurationPackage' {
 
         It 'Validate that the resource compliance results are as expected on Windows' -Skip:($IsLinux -or $IsMacOS) {
@@ -783,10 +656,6 @@
             $existingPolicies.Count | Should -Be 1
         }
     }
-<<<<<<< HEAD
-=======
-
->>>>>>> 5395edcb
     AfterAll {
         if ($ReleaseBuild) {
             Login-ToTestAzAccount
