--- conflicted
+++ resolved
@@ -2,11 +2,8 @@
 
 ## v1.20.0
 
-<<<<<<< HEAD
 - Support for custom Policy categories
-=======
 - Adds support for additional Linux distributions
->>>>>>> 47378e85
 - Download location for InSpec requirements
 - Support custom VM images
 - Support Arc machines
