# Change Log for GuestConfiguration module

## v1.20.0

<<<<<<< HEAD
- Re-implements FilesToInclude parameter for New-GCPackage for adding arbitrary files to content artifact
=======
- Remove DataBricks from policy IF statements
>>>>>>> 3ba71995

## v1.19.3

- Bug fix for New-GuestConfigurationPolicy not generating correct Linux audit IF
- Bug fix for New-GuestConfigurationPackage to only copy native resources if needed
- Bug fix for Test-GuestConfigurationPackage error when only one resource

## v1.19.2

- Bug fix for Test-GuestConfigurationPackage
- Added agent versioning

## v1.19.1

- Bug fix for type error in subcmdlet
- moved build scripts to 'tools' folder
- Added basic project md files
- Added Azure DevOps build script

## v1.19.0

- Bug fix for new-guestconfigurationpolicy<|MERGE_RESOLUTION|>--- conflicted
+++ resolved
@@ -2,11 +2,8 @@
 
 ## v1.20.0
 
-<<<<<<< HEAD
 - Re-implements FilesToInclude parameter for New-GCPackage for adding arbitrary files to content artifact
-=======
 - Remove DataBricks from policy IF statements
->>>>>>> 3ba71995
 
 ## v1.19.3
 
