--- conflicted
+++ resolved
@@ -1,4 +1,8 @@
 # Change Log for GuestConfiguration module
+
+## [Unreleased]
+
+- Stop module loading if imported on non-supported OS (Supports Windows, Ubuntu, Debian).
 
 ## v3.1.4
 
@@ -39,30 +43,6 @@
 - Support for "AINE without DINE"
 - Arc for Servers parameter
 
-<<<<<<< HEAD
-## [Unreleased]
-
-- Stop module loading if imported on non-supported OS (Supports Windows, Ubuntu, Debian).
-## v3.0.0
-
-- Deprecate the 'Category' parameter due to service changes for Guest Assignment automatic creation
-- Catch the Test-GuestConfigurationPackage cmdlet when attempting to run on MacOS
-
-## v2.2.0
-
-- Update to path for GC lib was not updated
-
-## v2.1.0
-
-- New cmdlet publish-guestconfigurationpackage
-
-## v2.0.0
-
-- Support for "AINE without DINE"
-- Arc for Servers parameter
-
-=======
->>>>>>> 6e5932d4
 ## v1.20.3
 
 - Fix error when creating Linux policy, "RPName" variable no longer used
