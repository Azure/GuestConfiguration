# Change Log for GuestConfiguration module

## v1.20.0

<<<<<<< HEAD
- Adds support for additional Linux distributions
=======
- Download location for InSpec requirements
- Support custom VM images
- Support Arc machines
- Re-implements FilesToInclude parameter for New-GCPackage for adding arbitrary files to content artifact
- Return error when attempting to protect package using invalid certificate
- Ensures shell script to install Inspec has Linux line endings
- Include PowerShell modules when they are required for DSC modules in packages
- More target file copy when creating custom packages
- Remove DataBricks from policy IF statements
- Support filtering policy for single tag name/value
>>>>>>> 48b7ff91

## v1.19.3

- Bug fix for New-GuestConfigurationPolicy not generating correct Linux audit IF
- Bug fix for New-GuestConfigurationPackage to only copy native resources if needed
- Bug fix for Test-GuestConfigurationPackage error when only one resource

## v1.19.2

- Bug fix for Test-GuestConfigurationPackage
- Added agent versioning

## v1.19.1

- Bug fix for type error in subcmdlet
- moved build scripts to 'tools' folder
- Added basic project md files
- Added Azure DevOps build script

## v1.19.0

- Bug fix for new-guestconfigurationpolicy<|MERGE_RESOLUTION|>--- conflicted
+++ resolved
@@ -2,9 +2,7 @@
 
 ## v1.20.0
 
-<<<<<<< HEAD
 - Adds support for additional Linux distributions
-=======
 - Download location for InSpec requirements
 - Support custom VM images
 - Support Arc machines
@@ -15,7 +13,6 @@
 - More target file copy when creating custom packages
 - Remove DataBricks from policy IF statements
 - Support filtering policy for single tag name/value
->>>>>>> 48b7ff91
 
 ## v1.19.3
 
