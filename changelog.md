# Change Log for GuestConfiguration module

## v1.20.0

<<<<<<< HEAD
- Support for custom Policy categories
=======
- Download location for InSpec requirements
>>>>>>> c81e8740
- Support custom VM images
- Support Arc machines
- Re-implements FilesToInclude parameter for New-GCPackage for adding arbitrary files to content artifact
- Return error when attempting to protect package using invalid certificate
- Ensures shell script to install Inspec has Linux line endings
- Include PowerShell modules when they are required for DSC modules in packages
- More target file copy when creating custom packages
- Remove DataBricks from policy IF statements

## v1.19.3

- Bug fix for New-GuestConfigurationPolicy not generating correct Linux audit IF
- Bug fix for New-GuestConfigurationPackage to only copy native resources if needed
- Bug fix for Test-GuestConfigurationPackage error when only one resource

## v1.19.2

- Bug fix for Test-GuestConfigurationPackage
- Added agent versioning

## v1.19.1

- Bug fix for type error in subcmdlet
- moved build scripts to 'tools' folder
- Added basic project md files
- Added Azure DevOps build script

## v1.19.0

- Bug fix for new-guestconfigurationpolicy<|MERGE_RESOLUTION|>--- conflicted
+++ resolved
@@ -2,11 +2,8 @@
 
 ## v1.20.0
 
-<<<<<<< HEAD
 - Support for custom Policy categories
-=======
 - Download location for InSpec requirements
->>>>>>> c81e8740
 - Support custom VM images
 - Support Arc machines
 - Re-implements FilesToInclude parameter for New-GCPackage for adding arbitrary files to content artifact
