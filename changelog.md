--- conflicted
+++ resolved
@@ -2,12 +2,9 @@
 
 ## v1.20.0
 
-<<<<<<< HEAD
 - Support for custom Policy categories
-=======
 - Support custom VM images
 - Support Arc machines
->>>>>>> 87c16dc8
 - Re-implements FilesToInclude parameter for New-GCPackage for adding arbitrary files to content artifact
 - Return error when attempting to protect package using invalid certificate
 - Ensures shell script to install Inspec has Linux line endings
