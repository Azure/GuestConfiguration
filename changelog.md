# Change Log for GuestConfiguration module

## v1.20.0

<<<<<<< HEAD
- Ensures shell script to install Inspec has Linux line endings
- Include PowerShell modules when they are required for DSC modules in packages
- More target file copy when creating custom packages
=======
- Remove DataBricks from policy IF statements
>>>>>>> 3ba71995

## v1.19.3

- Bug fix for New-GuestConfigurationPolicy not generating correct Linux audit IF
- Bug fix for New-GuestConfigurationPackage to only copy native resources if needed
- Bug fix for Test-GuestConfigurationPackage error when only one resource

## v1.19.2

- Bug fix for Test-GuestConfigurationPackage
- Added agent versioning

## v1.19.1

- Bug fix for type error in subcmdlet
- moved build scripts to 'tools' folder
- Added basic project md files
- Added Azure DevOps build script

## v1.19.0

- Bug fix for new-guestconfigurationpolicy<|MERGE_RESOLUTION|>--- conflicted
+++ resolved
@@ -2,13 +2,10 @@
 
 ## v1.20.0
 
-<<<<<<< HEAD
 - Ensures shell script to install Inspec has Linux line endings
 - Include PowerShell modules when they are required for DSC modules in packages
 - More target file copy when creating custom packages
-=======
 - Remove DataBricks from policy IF statements
->>>>>>> 3ba71995
 
 ## v1.19.3
 
