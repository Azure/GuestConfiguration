# Change Log for GuestConfiguration module

<<<<<<< HEAD
## v1.19.4

- Bug fix for New-GuestConfigurationPackage to only copy native resources if needed
=======
## v1.19.3

- Bug fix for Test-GuestConfigurationPackage error when only one resource
>>>>>>> 0ddef9f7

## v1.19.2

- Bug fix for Test-GuestConfigurationPackage
- Added agent versioning

## v1.19.1

- Bug fix for type error in subcmdlet
- moved build scripts to 'tools' folder
- Added basic project md files
- Added Azure DevOps build script

## v1.19.0

- Bug fix for new-guestconfigurationpolicy<|MERGE_RESOLUTION|>--- conflicted
+++ resolved
@@ -1,14 +1,12 @@
 # Change Log for GuestConfiguration module
 
-<<<<<<< HEAD
 ## v1.19.4
 
 - Bug fix for New-GuestConfigurationPackage to only copy native resources if needed
-=======
+
 ## v1.19.3
 
 - Bug fix for Test-GuestConfigurationPackage error when only one resource
->>>>>>> 0ddef9f7
 
 ## v1.19.2
 
