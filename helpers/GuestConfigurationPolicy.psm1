Set-StrictMode -Version latest
$ErrorActionPreference = 'Stop'

Import-Module $PSScriptRoot/DscOperations.psm1 -Force

function Update-PolicyParameter {
    [CmdletBinding()]
    param
    (
        [Parameter()]
        [Hashtable[]] $Parameter
    )
    $updatedParameterInfo = @()

    foreach ($parmInfo in $Parameter) {
        $param = @{ }
        $param['Type'] = 'string'

        if ($parmInfo.Contains('Name')) {
            $param['ReferenceName'] = $parmInfo.Name
        }
        else {
            Throw "Policy parameter is missing a mandatory property 'Name'. Please make sure that parameter name is specified in Policy parameter."
        }

        if ($parmInfo.Contains('DisplayName')) {
            $param['DisplayName'] = $parmInfo.DisplayName
        }
        else {
            Throw "Policy parameter is missing a mandatory property 'DisplayName'. Please make sure that parameter display name is specified in Policy parameter."
        }
        
        if ($parmInfo.Contains('Description')) {
            $param['Description'] = $parmInfo.Description
        }

        if (-not $parmInfo.Contains('ResourceType')) {
            Throw "Policy parameter is missing a mandatory property 'ResourceType'. Please make sure that configuration resource type is specified in Policy parameter."
        }
        elseif (-not $parmInfo.Contains('ResourceId')) {
            Throw "Policy parameter is missing a mandatory property 'ResourceId'. Please make sure that configuration resource Id is specified in Policy parameter."
        }
        else {
            $param['MofResourceReference'] = "[$($parmInfo.ResourceType)]$($parmInfo.ResourceId)"
        }

        if ($parmInfo.Contains('ResourcePropertyName')) {
            $param['MofParameterName'] = $parmInfo.ResourcePropertyName
        }
        else {
            Throw "Policy parameter is missing a mandatory property 'ResourcePropertyName'. Please make sure that configuration resource property name is specified in Policy parameter."
        }
        
        if ($parmInfo.Contains('DefaultValue')) {
            $param['DefaultValue'] = $parmInfo.DefaultValue
        }

        if ($parmInfo.Contains('AllowedValues')) {
            $param['AllowedValues'] = $parmInfo.AllowedValues
        }

        $updatedParameterInfo += $param;
    }

    return $updatedParameterInfo
}

function Test-GuestConfigurationMofResourceDependencies {
    [CmdletBinding()]
    param
    (
        [Parameter(Mandatory = $true)]
        [String]
        $Path
    )
    $resourcesInMofDocument = [Microsoft.PowerShell.DesiredStateConfiguration.Internal.DscClassCache]::ImportInstances($Path, 4)

    $externalResources = @()
    for ($i = 0; $i -lt $resourcesInMofDocument.Count; $i++) {
        if ($resourcesInMofDocument[$i].CimInstanceProperties.Name -contains 'ModuleName' -and $resourcesInMofDocument[$i].ModuleName -ne 'GuestConfiguration') {
            if ($resourcesInMofDocument[$i].ModuleName -ieq 'PsDesiredStateConfiguration') {
                Throw "'PsDesiredStateConfiguration' module is not supported by GuestConfiguration. Please use 'PSDscResources' module instead of 'PsDesiredStateConfiguration' module in DSC configuration."
            }

            $configurationName = $resourcesInMofDocument[$i].ConfigurationName
            Write-Warning -Message "The configuration '$configurationName' is using one or more resources outside of the GuestConfiguration module. Please make sure these resources work with PowerShell Core"
            break
        }
    }
}

function Copy-DscResources {
    [CmdletBinding()]
    param
    (
        [Parameter(Mandatory = $true)]
        [String]
        $MofDocumentPath,

        [Parameter(Mandatory = $true)]
        [String]
        $Destination
    )
    $resourcesInMofDocument = [Microsoft.PowerShell.DesiredStateConfiguration.Internal.DscClassCache]::ImportInstances($MofDocumentPath, 4)

    Write-Verbose "Copy DSC resources ..."
    $modulePath = New-Item -ItemType Directory -Force -Path (Join-Path $Destination 'Modules')
    $guestConfigModulePath = New-Item -ItemType Directory -Force -Path (Join-Path $modulePath 'GuestConfiguration')
    try {
        $latestModule = @()
        $latestModule += Get-Module GuestConfiguration
        $latestModule += Get-Module GuestConfiguration -ListAvailable
        $latestModule = ($latestModule | Sort-Object Version)[0]
    }
    catch {
        write-error 'unable to find the GuestConfiguration module either as an imported module or in $env:PSModulePath'
    }
    Copy-Item "$($latestModule.ModuleBase)/DscResources/" "$guestConfigModulePath/DscResources/" -Recurse
    Copy-Item "$($latestModule.ModuleBase)/helpers/" "$guestConfigModulePath/helpers/" -Recurse
    Copy-Item "$($latestModule.ModuleBase)/GuestConfiguration.psd1" "$guestConfigModulePath/GuestConfiguration.psd1"
    Copy-Item "$($latestModule.ModuleBase)/GuestConfiguration.psm1" "$guestConfigModulePath/GuestConfiguration.psm1"
    
    # Copies DSC resource modules
    $modulesToCopy = @{ }
    $resourcesInMofDocument | ForEach-Object {
        if ($_.CimInstanceProperties.Name -contains 'ModuleName' -and $_.CimInstanceProperties.Name -contains 'ModuleVersion') {
            if ($_.ModuleName -ne 'GuestConfiguration') {
                $modulesToCopy[$_.CimClass.CimClassName] = @{ModuleName = $_.ModuleName; ModuleVersion = $_.ModuleVersion }
            }
        }
    }

    # PowerShell modules required by DSC resource module
    $powershellModulesToCopy = @{ }
    $modulesToCopy.Values | ForEach-Object {
        if ($_.ModuleName -ne 'GuestConfiguration') {
            $requiredModule = Get-Module -FullyQualifiedName @{ModuleName = $_.ModuleName; RequiredVersion = $_.ModuleVersion } -ListAvailable
            if (($requiredModule | Get-Member -MemberType 'Property' | ForEach-Object { $_.Name }) -contains 'RequiredModules') {
                $requiredModule.RequiredModules | ForEach-Object {
                    if ($null -ne $_.Version) {
                        $powershellModulesToCopy[$_.Name] = @{ModuleName = $_.Name; ModuleVersion = $_.Version }
                        Write-Verbose "$($_.Name) is a required PowerShell module"
                    }
                    else {
                        Write-Error "Unable to add required PowerShell module $($_.Name).  No version was specified in the module manifest RequiredModules property.  Please use module specification '@{ModuleName=;ModuleVersion=}'."
                    }
                }
            }
        }
    }

    $modulesToCopy += $powershellModulesToCopy

    $modulesToCopy.Values | ForEach-Object {
        $moduleToCopy = Get-Module -FullyQualifiedName @{ModuleName = $_.ModuleName; RequiredVersion = $_.ModuleVersion } -ListAvailable
        if ($null -ne $moduleToCopy) {
            $moduleToCopyPath = New-Item -ItemType Directory -Force -Path (Join-Path $modulePath $_.ModuleName)
            Copy-Item "$($moduleToCopy.ModuleBase)/*" $moduleToCopyPath -Recurse -Force
        }
        else {
            Write-Error "Module $($_.ModuleName) version $($_.ModuleVersion) could not be found in `$env:PSModulePath"
        }
    }

    # Copy binary resources.
    $nativeResourcePath = New-Item -ItemType Directory -Force -Path (Join-Path $modulePath 'DscNativeResources')
    $resources = Get-DscResource -Module GuestConfiguration
    $resources | ForEach-Object {
        if ($_.ImplementedAs -eq 'Binary') {
            $binaryResourcePath = Join-Path (Join-Path $latestModule.ModuleBase 'DscResources') $_.ResourceType
            Get-ChildItem $binaryResourcePath/* -Include *.sh | ForEach-Object { Convert-FileToUnixLineEndings -FilePath $_ }
            Copy-Item $binaryResourcePath $nativeResourcePath -Recurse -Force
        }
    }

    # Remove DSC binaries from package (just a safeguard).
    $binaryPath = Join-Path $guestConfigModulePath 'bin'
    Remove-Item -Path $binaryPath -Force -Recurse -ErrorAction 'SilentlyContinue' | Out-Null
}

function Copy-ChefInspecDependencies {
    [CmdletBinding()]
    param
    (
        [Parameter(Mandatory = $true)]
        [String]
        $PackagePath,

        [Parameter(Mandatory = $true)]
        [String]
        $Configuration,

        [string]
        $ChefInspecProfilePath
    )

    # Copy Chef resource and profiles.
    $modulePath = Join-Path $PackagePath 'Modules'
    $nativeResourcePath = New-Item -ItemType Directory -Force -Path (Join-Path $modulePath 'DscNativeResources')
    $missingDependencies = @()
    $chefInspecProfiles = @()
    $resourcesInMofDocument = [Microsoft.PowerShell.DesiredStateConfiguration.Internal.DscClassCache]::ImportInstances($Configuration, 4)
    $usingChefResource = $false
    $resourcesInMofDocument | ForEach-Object {
        if ($_.CimClass.CimClassName -eq 'MSFT_ChefInSpecResource') {
            $usingChefResource = $true
            if ([string]::IsNullOrEmpty($ChefInspecProfilePath)) {
                Throw "Failed to find Chef Inspec profile(s) '$($_.CimInstanceProperties['Name'].Value)'. Please use ChefInspecProfilePath parameter to specify profile path."
            }

            $inspecProfilePath = Join-Path $ChefInspecProfilePath $_.CimInstanceProperties['Name'].Value
            if (-not (Test-Path $inspecProfilePath)) {
                $missingDependencies += $_.CimInstanceProperties['Name'].Value
            }
            else {
                $chefInspecProfiles += $inspecProfilePath
            }

            $chefResourcePath = Join-Path $nativeResourcePath 'MSFT_ChefInSpecResource'
            Convert-FileToUnixLineEndings -FilePath $chefResourcePath/install_inspec.sh
            Copy-Item $chefResourcePath/install_inspec.sh  $modulePath -Force -ErrorAction SilentlyContinue
        }
    }
    if ($usingChefResource) {
        if ($missingDependencies.Length) {
            Throw "Failed to find Chef Inspec profile for '$($missingDependencies -join ',')'. Please make sure profile is present on $ChefInspecProfilePath path."
        }
        else {
            $chefInspecProfiles | ForEach-Object { Copy-Item $_ $modulePath -Recurse -Force -ErrorAction SilentlyContinue }
        }
    }
    else {
        if (-not [string]::IsNullOrEmpty($ChefInspecProfilePath)) {
            Throw "ChefInspecProfilePath parameter is supported only for Linux packages."
        }
    }
}

function Convert-FileToUnixLineEndings {
    [CmdletBinding()]
    param
    (
        [Parameter(Mandatory = $true)]
        [String]
        $FilePath
    )

    $fileContent = Get-Content -Path $FilePath -Raw
    $fileContentWithLinuxLineEndings = $fileContent.Replace("`r`n", "`n")
    $null = Set-Content -Path $FilePath -Value $fileContentWithLinuxLineEndings -Force
    Write-Verbose -Message "Converted the file at the path '$FilePath' to Unix line endings."
}

function Update-MofDocumentParameters {
    [CmdletBinding()]
    param
    (
        [Parameter(Mandatory = $true)]
        [String]
        $Path,

        [Parameter()]
        [Hashtable[]] $Parameter
    )

    if ($Parameter.Count -eq 0) {
        return
    }

    $resourcesInMofDocument = [Microsoft.PowerShell.DesiredStateConfiguration.Internal.DscClassCache]::ImportInstances($Path, 4)

    foreach ($parmInfo in $Parameter) {
        if (-not $parmInfo.Contains('ResourceType')) {
            Throw "Policy parameter is missing a mandatory property 'ResourceType'. Please make sure that configuration resource type is specified in configuration parameter."
        }
        if (-not $parmInfo.Contains('ResourceId')) {
            Throw "Policy parameter is missing a mandatory property 'ResourceId'. Please make sure that configuration resource Id is specified in configuration parameter."
        }
        if (-not $parmInfo.Contains('ResourcePropertyName')) {
            Throw "Policy parameter is missing a mandatory property 'ResourcePropertyName'. Please make sure that configuration resource property name is specified in configuration parameter."
        }
        if (-not $parmInfo.Contains('ResourcePropertyValue')) {
            Throw "Policy parameter is missing a mandatory property 'ResourcePropertyValue'. Please make sure that configuration resource property value is specified in configuration parameter."
        }

        $resourceId = "[$($parmInfo.ResourceType)]$($parmInfo.ResourceId)"
        if (($resourcesInMofDocument | Where-Object { `
                    ($_.CimInstanceProperties.Name -contains 'ResourceID') `
                        -and ($_.CimInstanceProperties['ResourceID'].Value -eq $resourceId) `
                        -and ($_.CimInstanceProperties.Name -contains $parmInfo.ResourcePropertyName) `
                }) -eq $null) {

            Throw "Failed to find parameter reference in the configuration '$Path'. Please make sure parameter with ResourceType:'$($parmInfo.ResourceType)', ResourceId:'$($parmInfo.ResourceId)' and ResourcePropertyName:'$($parmInfo.ResourcePropertyName)' exist in the configuration."
        }

        Write-Verbose "Updating configuration parameter for $resourceId ..."
        $resourcesInMofDocument | ForEach-Object {
            if (($_.CimInstanceProperties.Name -contains 'ResourceID') -and ($_.CimInstanceProperties['ResourceID'].Value -eq $resourceId)) {
                $item = $_.CimInstanceProperties.Item($parmInfo.ResourcePropertyName)
                $item.Value = $parmInfo.ResourcePropertyValue
            }
        }
    }

    Write-Verbose "Saving configuration file '$Path' with updated parameters ..."
    $content = ""
    for ($i = 0; $i -lt $resourcesInMofDocument.Count; $i++) {
        $resourceClassName = $resourcesInMofDocument[$i].CimSystemProperties.ClassName
        $content += "instance of $resourceClassName"

        if ($resourceClassName -ne 'OMI_ConfigurationDocument') {
            $content += ' as $' + "$resourceClassName$i"
        }
        $content += "`n{`n"
        $resourcesInMofDocument[$i].CimInstanceProperties | ForEach-Object {
            $content += " $($_.Name)"
            if ($_.CimType -eq 'StringArray') {
                $content += " = {""$($_.Value -replace '[""\\]','\$&')""}; `n"
            }
            else {
                $content += " = ""$($_.Value -replace '[""\\]','\$&')""; `n"
            }
        }
        $content += "};`n" ;
    }

    $content | Out-File $Path
}

function Get-GuestConfigurationMofContent {
    [CmdletBinding()]
    param
    (
        [Parameter(Mandatory = $true)]
        [String]
        $Name,

        [Parameter(Mandatory = $true)]
        [String]
        $Path
    )

    Write-Verbose "Parsing Configuration document '$Path'"
    $resourcesInMofDocument = [Microsoft.PowerShell.DesiredStateConfiguration.Internal.DscClassCache]::ImportInstances($Path, 4)

    # Set the profile path for Chef resource
    $resourcesInMofDocument | ForEach-Object {
        if ($_.CimClass.CimClassName -eq 'MSFT_ChefInSpecResource') {
            $profilePath = "$Name/Modules/$($_.Name)"
            $item = $_.CimInstanceProperties.Item('GithubPath')
            if ($item -eq $null) {
                $item = [Microsoft.Management.Infrastructure.CimProperty]::Create('GithubPath', $profilePath, [Microsoft.Management.Infrastructure.CimFlags]::Property)                      
                $_.CimInstanceProperties.Add($item) 
            }
            else {
                $item.Value = $profilePath
            }
        }
    }

    return $resourcesInMofDocument
}

function Save-GuestConfigurationMofDocument {
    [CmdletBinding()]
    param
    (
        [Parameter(Mandatory = $true)]
        [String]
        $Name,

        [Parameter(Mandatory = $true)]
        [String]
        $SourcePath,

        [Parameter(Mandatory = $true)]
        [String]
        $DestinationPath
    )

    $resourcesInMofDocument = Get-GuestConfigurationMofContent -Name $Name -Path $SourcePath

    # if mof contains Chef resource
    if ($resourcesInMofDocument.CimSystemProperties.ClassName -contains 'MSFT_ChefInSpecResource') {
        Write-Verbose "Serialize DSC document to $DestinationPath path ..."
        $content = ""
        for ($i = 0; $i -lt $resourcesInMofDocument.Count; $i++) {
            $resourceClassName = $resourcesInMofDocument[$i].CimSystemProperties.ClassName
            $content += "instance of $resourceClassName"

            if ($resourceClassName -ne 'OMI_ConfigurationDocument') {
                $content += ' as $' + "$resourceClassName$i"
            }
            $content += "`n{`n"
            $resourcesInMofDocument[$i].CimInstanceProperties | ForEach-Object {
                $content += " $($_.Name)"
                if ($_.CimType -eq 'StringArray') {
                    $content += " = {""$($_.Value -replace '[""\\]','\$&')""}; `n"
                }
                else {
                    $content += " = ""$($_.Value -replace '[""\\]','\$&')""; `n"
                }
            }
            $content += "};`n" ;
        }

        $content | Out-File $DestinationPath
    }
    else {
        Write-Verbose "Copy DSC document to $DestinationPath path ..."
        Copy-Item $SourcePath $DestinationPath
    }
}

function Format-Json {
    [CmdletBinding()]
    [OutputType([String])]
    param
    (
        [Parameter(Mandatory = $true)]
        [String]
        $Json
    )

    $indent = 0
    $jsonLines = $Json -Split '\n'
    $formattedLines = @()
    $previousLine = ''

    foreach ($line in $jsonLines) {
        $skipAddingLine = $false
        if ($line -match '^\s*\}\s*' -or $line -match '^\s*\]\s*') {
            # This line contains  ] or }, decrement the indentation level
            $indent--
        }

        $formattedLine = (' ' * $indent * 4) + $line.TrimStart().Replace(':  ', ': ')

        if ($line -match '\s*".*"\s*:\s*\[' -or $line -match '\s*".*"\s*:\s*\{' -or $line -match '^\s*\{\s*' -or $line -match '^\s*\[\s*') {
            # This line contains [ or {, increment the indentation level
            $indent++
        }

        if ($previousLine.Trim().EndsWith("{")) {
            if ($formattedLine.Trim() -in @("}", "},")) {
                $newLine = "$($previousLine.TrimEnd())$($formattedLine.Trim())"
                #Write-Verbose -Message "FOUND SHORTENED LINE: $newLine"
                $formattedLines[($formattedLines.Count - 1)] = $newLine
                $previousLine = $newLine
                $skipAddingLine = $true
            }
        }

        if ($previousLine.Trim().EndsWith("[")) {
            if ($formattedLine.Trim() -in @("]", "],")) {
                $newLine = "$($previousLine.TrimEnd())$($formattedLine.Trim())"
                #Write-Verbose -Message "FOUND SHORTENED LINE: $newLine"
                $formattedLines[($formattedLines.Count - 1)] = $newLine
                $previousLine = $newLine
                $skipAddingLine = $true
            }
        }

        if (-not $skipAddingLine -and -not [String]::IsNullOrWhiteSpace($formattedLine)) {
            $previousLine = $formattedLine
            $formattedLines += $formattedLine
        }
    }

    $formattedJson = $formattedLines -join "`n"
    return $formattedJson
}

function New-GuestConfigurationDeployPolicyDefinition {
    [CmdletBinding()]
    param
    (
        [Parameter(Mandatory = $true)]
        [String]
        $FileName,

        [Parameter(Mandatory = $true)]
        [String]
        $FolderPath,

        [Parameter(Mandatory = $true)]
        [String]
        $DisplayName,

        [Parameter(Mandatory = $true)]
        [String]
        $Description,

        [Parameter(Mandatory = $true)]
        [String]
        $ConfigurationName,

        [Parameter(Mandatory = $true)]
        [version]
        $ConfigurationVersion,

        [Parameter(Mandatory = $true)]
        [String]
        $ContentUri,

        [Parameter(Mandatory = $true)]
        [String]
        $ContentHash,

        [Parameter(Mandatory = $true)]
        [String]
        $ReferenceId,

        [Parameter()]
        [Hashtable[]]
        $ParameterInfo,

        [Parameter()]
        [String]
        $Guid,

        [Parameter()]
        [ValidateSet('Windows', 'Linux')]
        [String]
        $Platform = 'Windows',

        [Parameter()]
        [bool]
        $UseCertificateValidation = $false,

        [Parameter()]
        [String]
        $Category = 'Guest Configuration',

        [Parameter()]
        [Hashtable[]]
        $Tag
    )

    if (-not [String]::IsNullOrEmpty($Guid)) {
        $deployPolicyGuid = $Guid
    }
    else {
        $deployPolicyGuid = [Guid]::NewGuid()
    }

    $filePath = Join-Path -Path $FolderPath -ChildPath $FileName

    $deployPolicyContentHashtable = [Ordered]@{
        properties = [Ordered]@{
            displayName = $DisplayName
            policyType  = 'Custom'
            mode        = 'Indexed'
            description = $Description
            metadata    = [Ordered]@{
                category          = $Category
                requiredProviders = @(
                    'Microsoft.GuestConfiguration'
                )
            }
        }
    }

    $policyRuleHashtable = [Ordered]@{
        if   = [Ordered]@{
            anyOf = @(
                [Ordered]@{
                    allOf = @(
                        [Ordered]@{
                            field  = 'type'
                                    equals = "Microsoft.Compute/virtualMachines"
                        }
                    )
                },
                [Ordered]@{
                    allOf = @(,
                        [Ordered]@{
                            field = "type"
                            equals = "Microsoft.HybridCompute/machines"
                        }
                    )
                }
            )
        }
        then = [Ordered]@{
            effect  = 'deployIfNotExists'
            details = [Ordered]@{
                type              = 'Microsoft.GuestConfiguration/guestConfigurationAssignments'
                name              = $ConfigurationName
                roleDefinitionIds = @('/providers/microsoft.authorization/roleDefinitions/b24988ac-6180-42a0-ab88-20f7382dd24c')
            }
        }
    }

    $deploymentHashtable = [Ordered]@{
        properties = [Ordered]@{
            mode       = 'incremental'
            parameters = [Ordered]@{
                vmName            = [Ordered]@{
                    value = "[field('name')]"
                }
                location          = [Ordered]@{
                    value = "[field('location')]"
                }
                type              = [Ordered]@{
                    value = "[field('type')]"
                }
                configurationName = [Ordered]@{
                    value = $ConfigurationName
                }
                contentUri        = [Ordered]@{
                    value = $ContentUri
                }
                contentHash       = [Ordered]@{
                    value = $ContentHash
                }
            }
            template   = [Ordered]@{
                '$schema'      = 'https://schema.management.azure.com/schemas/2015-01-01/deploymentTemplate.json#'
                contentVersion = '1.0.0.0'
                parameters     = [Ordered]@{
                    vmName            = [Ordered]@{
                        type = 'string'
                    }
                    location          = [Ordered]@{
                        type = 'string'
                    }
                    type              = [Ordered]@{
                        type = 'string'
                    }
                    configurationName = [Ordered]@{
                        type = 'string'
                    }
                    contentUri        = [Ordered]@{
                        type = 'string'
                    }
                    contentHash       = [Ordered]@{
                        type = 'string'
                    }
                }
                resources      = @()
            }
        }
    }

    $guestConfigurationAssignmentHashtable = @(
        [Ordered]@{
        apiVersion = '2018-11-20'
            type       = 'Microsoft.Compute/virtualMachines/providers/guestConfigurationAssignments'
        name       = "[concat(parameters('vmName'), '/Microsoft.GuestConfiguration/', parameters('configurationName'))]"
        location   = "[parameters('location')]"
        properties = [Ordered]@{
            guestConfiguration = [Ordered]@{
                name        = "[parameters('configurationName')]"
                contentUri  = "[parameters('contentUri')]"
                contentHash = "[parameters('contentHash')]"
                version     = $ConfigurationVersion.ToString()
            }
        }
            condition  = "[equals(toLower(parameters('type')), toLower('Microsoft.Compute/virtualMachines'))]"
        },
        [Ordered]@{
            apiVersion = '2018-11-20'
            type       = 'Microsoft.HybridCompute/machines/providers/guestConfigurationAssignments'
            name       = "[concat(parameters('vmName'), '/Microsoft.GuestConfiguration/', parameters('configurationName'))]"
            location   = "[parameters('location')]"
            properties = [Ordered]@{
                guestConfiguration = [Ordered]@{
                    name        = "[parameters('configurationName')]"
                    contentUri  = "[parameters('contentUri')]"
                    contentHash = "[parameters('contentHash')]"
                    version     = $ConfigurationVersion.ToString()
    }
            }
            condition  = "[equals(toLower(parameters('type')), toLower('microsoft.hybridcompute/machines'))]"
        }
    )

    if ($Platform -ieq 'Windows')
    {
        $policyRuleHashtable['if']['anyOf'][0]['allOf'] += @(
            [Ordered]@{
                anyOf = @(
                    [Ordered]@{
                        field = "Microsoft.Compute/imagePublisher"
                        in = @(
                            'esri',
                            'incredibuild',
                            'MicrosoftDynamicsAX',
                            'MicrosoftSharepoint',
                            'MicrosoftVisualStudio',
                            'MicrosoftWindowsDesktop',
                            'MicrosoftWindowsServerHPCPack'
                        )
                    },
                    [Ordered]@{
                        allOf = @(
                            [Ordered]@{ 
                                field = "Microsoft.Compute/imagePublisher"
                                equals = 'MicrosoftWindowsServer'
                            },
                            [Ordered]@{
                                field = "Microsoft.Compute/imageSKU"
                                notLike = '2008*'
                            }
                        )
                    },
                    [Ordered]@{
                        allOf = @(
                            [Ordered]@{ 
                                field = "Microsoft.Compute/imagePublisher"
                                equals = 'MicrosoftSQLServer'
                            },
                            [Ordered]@{
                                field = "Microsoft.Compute/imageOffer"
                                notLike = 'SQL2008*'
                            }
                        )
                    },
                    [Ordered]@{
                        allOf = @(
                            [Ordered]@{ 
                                field = "Microsoft.Compute/imagePublisher"
                                equals = 'microsoft-dsvm'
                            },
                            [Ordered]@{ 
                                field = "Microsoft.Compute/imageOffer"
                                equals = 'dsvm-windows'
                            }
                        )
                    },
                    [Ordered]@{
                        allOf = @(
                            [Ordered]@{ 
                                field = "Microsoft.Compute/imagePublisher"
                                equals = 'microsoft-ads'
                            },
                            [Ordered]@{ 
                                field = "Microsoft.Compute/imageOffer"
                                in = @(
                                    'standard-data-science-vm',
                                    'windows-data-science-vm'
                                )
                            }
                        )
                    },
                    [Ordered]@{
                        allOf = @(
                            [Ordered]@{ 
                                field = "Microsoft.Compute/imagePublisher"
                                equals = 'batch'
                            },
                            [Ordered]@{ 
                                field = "Microsoft.Compute/imageOffer"
                                equals = 'rendering-windows2016'
                            }
                        )
                    },
                    [Ordered]@{
                        allOf = @(
                            [Ordered]@{ 
                                field = "Microsoft.Compute/imagePublisher"
                                equals = 'center-for-internet-security-inc'
                            },
                            [Ordered]@{
                                field = "Microsoft.Compute/imageOffer"
                                like = 'cis-windows-server-201*'
                            }
                        )
                    },
                    [Ordered]@{
                        allOf = @(
                            [Ordered]@{ 
                                field = "Microsoft.Compute/imagePublisher"
                                equals = 'pivotal'
                            },
                            [Ordered]@{
                                field = "Microsoft.Compute/imageOffer"
                                like = 'bosh-windows-server*'
                            }
                        )
                    },
                    [Ordered]@{
                        allOf = @(
                            [Ordered]@{ 
                                field = "Microsoft.Compute/imagePublisher"
                                equals = 'cloud-infrastructure-services'
                            },
                            [Ordered]@{
                                field = "Microsoft.Compute/imageOffer"
                                like = 'ad*'
                            }
                        )
                    },
                    [Ordered]@{
                        allOf = @(
                            [Ordered]@{ 
                                anyOf = @(
                                    [Ordered]@{ 
                                        field = "Microsoft.Compute/virtualMachines/osProfile.windowsConfiguration"
                                        exists = 'true'
                                    },
                                    [Ordered]@{
                                        field = "Microsoft.Compute/virtualMachines/storageProfile.osDisk.osType"
                                        like = 'Windows*'
                    }
                )
                            },
                            [Ordered]@{ 
                                anyOf = @(
                                    [Ordered]@{ 
                                        field = "Microsoft.Compute/imageSKU"
                                        exists = 'false'
                                    },
                                    [Ordered]@{
                                        allOf = @(
                                            [Ordered]@{ 
                                                field = "Microsoft.Compute/imageSKU"
                                                notLike = '2008*'
                                            },
                                            [Ordered]@{
                                                field = "Microsoft.Compute/imageOffer"
                                                notLike = 'SQL2008*'
            }
        )
            }
        )
                            }
                        )
                    }
                )
            }
        )

        $policyRuleHashtable['if']['anyOf'][1]['allOf'] += @(
            [Ordered]@{
                field = "Microsoft.HybridCompute/imageOffer"
                like = "windows*"
            }
        )

        $guestConfigurationExtensionHashtable = [Ordered]@{
            apiVersion = '2015-05-01-preview'
            name       = "[concat(parameters('vmName'), '/AzurePolicyforWindows')]"
            type       = 'Microsoft.Compute/virtualMachines/extensions'
            location   = "[parameters('location')]"
            properties = [Ordered]@{
                publisher               = 'Microsoft.GuestConfiguration'
                type                    = 'ConfigurationforWindows'
                typeHandlerVersion      = '1.1'
                autoUpgradeMinorVersion = $true
                settings                = @{ }
                protectedSettings       = @{ }
            }
            dependsOn  = @(
                "[concat('Microsoft.Compute/virtualMachines/',parameters('vmName'),'/providers/Microsoft.GuestConfiguration/guestConfigurationAssignments/',parameters('configurationName'))]"
            )
            condition  = "[equals(toLower(parameters('type')), toLower('Microsoft.Compute/virtualMachines'))]"
        }
    }
    elseif ($Platform -ieq 'Linux')
    {
        $policyRuleHashtable['if']['anyOf'][0]['allOf'] += @(
            [Ordered]@{
                anyOf = @(
                    [Ordered]@{
                        field = "Microsoft.Compute/imagePublisher"
                        in = @(
                            'microsoft-aks',
                            'qubole-inc',
                            'datastax',
                            'couchbase',
                            'scalegrid',
                            'checkpoint',
                            'paloaltonetworks'
                        )
                    },
                    [Ordered]@{
                        allOf = @(
                            [Ordered]@{ 
                                field = "Microsoft.Compute/imagePublisher"
                                equals = 'OpenLogic'
                            },
                            [Ordered]@{ 
                                field = "Microsoft.Compute/imageOffer"
                                like = 'CentOS*'
                            },
                            [Ordered]@{
                                field = "Microsoft.Compute/imageSKU"
                                notLike = '6*'
                            }
                        )
                    },
                    [Ordered]@{
                        allOf = @(
                            [Ordered]@{ 
                                field = "Microsoft.Compute/imagePublisher"
<<<<<<< HEAD
                                equals = 'Oracle'
                            },
                            [Ordered]@{ 
                                field = "Microsoft.Compute/imageOffer"
                                equals = 'Oracle-Linux'
                            },
                            [Ordered]@{
                                field = "Microsoft.Compute/imageSKU"
                                notLike = '6*'
                            }
                        )
                    },
                    [Ordered]@{
                        allOf = @(
                            [Ordered]@{ 
                                field  = $RPName + '/imagePublisher'
                                equals = 'RedHat'
                            },
                            [Ordered]@{ 
                                field  = $RPName + '/imageOffer'
                                in = @(
                                    'RHEL',
                                    'RHEL-HA'
                                    'RHEL-SAP',
                                    'RHEL-SAP-APPS',
                                    'RHEL-SAP-HA',
                                    'RHEL-SAP-HANA'
                                    )
=======
                                equals = 'RedHat'
                            },
                            [Ordered]@{ 
                                field = "Microsoft.Compute/imageOffer"
                                equals = 'RHEL'
>>>>>>> 48b7ff91
                            },
                            [Ordered]@{
                                field = "Microsoft.Compute/imageSKU"
                                notLike = '6*'
                            }
                        )
                    },
                    [Ordered]@{
                        allOf = @(
                            [Ordered]@{ 
                                field = "Microsoft.Compute/imagePublisher"
                                equals = 'RedHat'
                            },
                            [Ordered]@{ 
<<<<<<< HEAD
                                field  = $RPName + '/imageOffer'
                                in = @(
                                    'osa',
                                    'rhel-byos'
                                    )
                            }
                        )
                    },
                    [Ordered]@{
                        allOf = @(
                            [Ordered]@{ 
                                field = "Microsoft.Compute/imagePublisher"
                                equals = 'center-for-internet-security-inc'
                            },
                            [Ordered]@{ 
                                field = "Microsoft.Compute/imageOffer"
                                in = @(
                                'cis-centos-7-l1',
                                'cis-centos-7-v2-1-1-l1'
                                'cis-centos-8-l1',
                                'cis-debian-linux-8-l1',
                                'cis-debian-linux-9-l1',
                                'cis-nginx-centos-7-v1-1-0-l1',
                                'cis-oracle-linux-7-v2-0-0-l1',
                                'cis-oracle-linux-8-l1',
                                'cis-postgresql-11-centos-linux-7-level-1',
                                'cis-rhel-7-l2',
                                'cis-rhel-7-v2-2-0-l1',
                                'cis-rhel-8-l1',
                                'cis-suse-linux-12-v2-0-0-l1',
                                'cis-ubuntu-linux-1604-v1-0-0-l1',
                                'cis-ubuntu-linux-1804-l1'

                                )
=======
                                field = "Microsoft.Compute/imageOffer"
                                equals = 'osa'
>>>>>>> 48b7ff91
                            }
                        )
                    },
                    [Ordered]@{
                        allOf = @(
                            [Ordered]@{ 
                                field = "Microsoft.Compute/imagePublisher"
                                equals = 'credativ'
                            },
                            [Ordered]@{ 
                                field = "Microsoft.Compute/imageOffer"
                                equals = 'Debian'
                            },
                            [Ordered]@{
                                field = "Microsoft.Compute/imageSKU"
                                notLike = '7*'
                            }
                        )
                    },
                    [Ordered]@{
                        allOf = @(
                            [Ordered]@{ 
                                field = "Microsoft.Compute/imagePublisher"
                                equals = 'Suse'
                            },
                            [Ordered]@{ 
                                field = "Microsoft.Compute/imageOffer"
                                like = 'SLES*'
                            },
                            [Ordered]@{
                                field = "Microsoft.Compute/imageSKU"
                                notLike = '11*'
                            }
                        )
                    },
                    [Ordered]@{
                        allOf = @(
                            [Ordered]@{ 
                                field = "Microsoft.Compute/imagePublisher"
                                equals = 'Canonical'
                            },
                            [Ordered]@{ 
                                field = "Microsoft.Compute/imageOffer"
                                equals = 'UbuntuServer'
                            },
                            [Ordered]@{
                                field = "Microsoft.Compute/imageSKU"
                                notLike = '12*'
                            }
                        )
                    },
                    [Ordered]@{
                        allOf = @(
                            [Ordered]@{ 
                                field = "Microsoft.Compute/imagePublisher"
                                equals = 'microsoft-dsvm'
                            },
                            [Ordered]@{ 
                                field = "Microsoft.Compute/imageOffer"
                                in = @(
                                    'linux-data-science-vm-ubuntu',
                                    'azureml'
                                )
                            }
                        )
                    },
                    [Ordered]@{
                        allOf = @(
                            [Ordered]@{ 
                                field = "Microsoft.Compute/imagePublisher"
                                equals = 'cloudera'
                            },
                            [Ordered]@{ 
                                field = "Microsoft.Compute/imageOffer"
                                equals = 'cloudera-centos-os'
                            },
                            [Ordered]@{
                                field = "Microsoft.Compute/imageSKU"
                                notLike = '6*'
                            }
                        )
                    },
                    [Ordered]@{
                        allOf = @(
                            [Ordered]@{ 
                                field = "Microsoft.Compute/imagePublisher"
                                equals = 'cloudera'
                            },
                            [Ordered]@{ 
                                field = "Microsoft.Compute/imageOffer"
                                equals = 'cloudera-altus-centos-os'
                            }
                        )
                    },
                    [Ordered]@{
                        allOf = @(
                            [Ordered]@{ 
                                field = "Microsoft.Compute/imagePublisher"
                                equals = 'microsoft-ads'
                            },
                            [Ordered]@{ 
                                field = "Microsoft.Compute/imageOffer"
                                like = 'linux*'
                            }
                        )
                            }
                        )
                    }
                )

        $policyRuleHashtable['if']['anyOf'][1]['allOf'] += @(
            [Ordered]@{
                field = "Microsoft.HybridCompute/imageOffer"
                like = "linux*"
            }
        )

        $guestConfigurationExtensionHashtable = [Ordered]@{
            apiVersion = '2015-05-01-preview'
            name       = "[concat(parameters('vmName'), '/AzurePolicyforLinux')]"
            type       = 'Microsoft.Compute/virtualMachines/extensions'
            location   = "[parameters('location')]"
            properties = [Ordered]@{
                publisher               = 'Microsoft.GuestConfiguration'
                type                    = 'ConfigurationforLinux'
                typeHandlerVersion      = '1.0'
                autoUpgradeMinorVersion = $true
            }
            dependsOn  = @(
                "[concat('Microsoft.Compute/virtualMachines/',parameters('vmName'),'/providers/Microsoft.GuestConfiguration/guestConfigurationAssignments/',parameters('configurationName'))]"
            )
            condition  = "[equals(toLower(parameters('type')), toLower('Microsoft.Compute/virtualMachines'))]"
        }
    }
    else
    {
        throw "The specified platform '$Platform' is not currently supported by this script."
    }

    # if there is atleast one tag
    if ($PSBoundParameters.ContainsKey('Tag') -AND $null -ne $Tag) {
        # capture existing 'anyOf' section
        $anyOf = $policyRuleHashtable['if']
        # replace with new 'allOf' at top order
        $policyRuleHashtable['if'] = [Ordered]@{
            allOf = @(
            )
        }
        # add tags section under new 'allOf'
        $policyRuleHashtable['if']['allOf'] += [Ordered]@{
            allOf = @(
            )
        }
        # re-insert 'anyOf' under new 'allOf' after tags 'allOf'
        $policyRuleHashtable['if']['allOf'] += $anyOf
        # add each tag individually to tags 'allOf'
        for($i = 0; $i -lt $Tag.count; $i++) {
            # if there is atleast one tag
            if (-not [string]::IsNullOrEmpty($Tag[$i].Keys)) {
                $policyRuleHashtable['if']['allOf'][0]['allOf'] += [Ordered]@{
                    field = "tags.$($Tag[$i].Keys)"
                    equals = "$($Tag[$i].Values)"
                }
            }
        }
    }

    $existenceConditionList = @()
    # Handle adding parameters if needed
    if ($null -ne $ParameterInfo -and $ParameterInfo.Count -gt 0) {
        $parameterValueConceatenatedStringList = @()

        if (-not $deployPolicyContentHashtable['properties'].Contains('parameters')) {
            $deployPolicyContentHashtable['properties']['parameters'] = [Ordered]@{ }
        }

        if (-not $guestConfigurationAssignmentHashtable['properties']['guestConfiguration'].Contains('configurationParameter')) {
            $guestConfigurationAssignmentHashtable['properties']['guestConfiguration']['configurationParameter'] = @()
        }

        foreach ($currentParameterInfo in $ParameterInfo) {
            $deployPolicyContentHashtable['properties']['parameters'] += [Ordered]@{
                $currentParameterInfo.ReferenceName = [Ordered]@{
                    type     = $currentParameterInfo.Type
                    metadata = [Ordered]@{
                        displayName = $currentParameterInfo.DisplayName
                    }
                }
            }

            if ($currentParameterInfo.ContainsKey('Description')) {
                $deployPolicyContentHashtable['properties']['parameters'][$currentParameterInfo.ReferenceName]['metadata']['description'] = $currentParameterInfo['Description']
            }

            if ($currentParameterInfo.ContainsKey('DefaultValue')) {
                $deployPolicyContentHashtable['properties']['parameters'][$currentParameterInfo.ReferenceName] += [Ordered]@{
                    defaultValue = $currentParameterInfo.DefaultValue
                }
            }

            if ($currentParameterInfo.ContainsKey('AllowedValues')) {
                $deployPolicyContentHashtable['properties']['parameters'][$currentParameterInfo.ReferenceName] += [Ordered]@{
                    allowedValues = $currentParameterInfo.AllowedValues
                }
            }

            if ($currentParameterInfo.ContainsKey('DeploymentValue')) {
                $deploymentHashtable['properties']['parameters'] += [Ordered]@{
                    $currentParameterInfo.ReferenceName = [Ordered]@{
                        value = $currentParameterInfo.DeploymentValue
                    }
                }
            }
            else {
                $deploymentHashtable['properties']['parameters'] += [Ordered]@{
                    $currentParameterInfo.ReferenceName = [Ordered]@{
                        value = "[parameters('$($currentParameterInfo.ReferenceName)')]"
                    }
                }
            }

            $deploymentHashtable['properties']['template']['parameters'] += [Ordered]@{
                $currentParameterInfo.ReferenceName = [Ordered]@{
                    type = $currentParameterInfo.Type
                }
            }

            $configurationParameterName = "$($currentParameterInfo.MofResourceReference);$($currentParameterInfo.MofParameterName)"

            if ($currentParameterInfo.ContainsKey('ConfigurationValue')) {
                $configurationParameterValue = $currentParameterInfo.ConfigurationValue

                if ($currentParameterInfo.ConfigurationValue.StartsWith('[') -and $currentParameterInfo.ConfigurationValue.EndsWith(']')) {
                    $configurationParameterStringValue = $currentParameterInfo.ConfigurationValue.Substring(1, $currentParameterInfo.ConfigurationValue.Length - 2)
                }
                else {
                    $configurationParameterStringValue = "'$($currentParameterInfo.ConfigurationValue)'"
                }
            }
            else {
                $configurationParameterValue = "[parameters('$($currentParameterInfo.ReferenceName)')]"
                $configurationParameterStringValue = "parameters('$($currentParameterInfo.ReferenceName)')"
            }

            $guestConfigurationAssignmentHashtable['properties']['guestConfiguration']['configurationParameter'] += [Ordered]@{
                name  = $configurationParameterName
                value = $configurationParameterValue
            }

            $currentParameterValueConcatenatedString = "'$configurationParameterName', '=', $configurationParameterStringValue"
            $parameterValueConceatenatedStringList += $currentParameterValueConcatenatedString
        }

        $allParameterValueConcantenatedString = $parameterValueConceatenatedStringList -join ", ',', "
        $parameterExistenceConditionEqualsValue = "[base64(concat($allParameterValueConcantenatedString))]"

        $existenceConditionList += [Ordered]@{
            field  = 'Microsoft.GuestConfiguration/guestConfigurationAssignments/parameterHash'
            equals = $parameterExistenceConditionEqualsValue
        }
    }

    $existenceConditionList += [Ordered]@{
        field  = 'Microsoft.GuestConfiguration/guestConfigurationAssignments/contentHash'
        equals = "$ContentHash"
    }

    $policyRuleHashtable['then']['details']['existenceCondition'] = [Ordered]@{
        allOf = $existenceConditionList
    }
    $policyRuleHashtable['then']['details']['deployment'] = $deploymentHashtable

    $policyRuleHashtable['then']['details']['deployment']['properties']['template']['resources'] += $guestConfigurationAssignmentHashtable
    
    $systemAssignedHashtable = [Ordered]@{
        apiVersion = '2017-03-30'
        type       = 'Microsoft.Compute/virtualMachines'
        identity   = [Ordered]@{
            type = 'SystemAssigned'
        }
        name       = "[parameters('vmName')]"
        location   = "[parameters('location')]"
    condition  = "[equals(toLower(parameters('type')), toLower('Microsoft.Compute/virtualMachines'))]"
    }    
    
    $policyRuleHashtable['then']['details']['deployment']['properties']['template']['resources'] += $systemAssignedHashtable
    
    $policyRuleHashtable['then']['details']['deployment']['properties']['template']['resources'] += $guestConfigurationExtensionHashtable

    $deployPolicyContentHashtable['properties']['policyRule'] = $policyRuleHashtable

    $deployPolicyContentHashtable += [Ordered]@{
        id   = "/providers/Microsoft.Authorization/policyDefinitions/$deployPolicyGuid"
        name = $deployPolicyGuid
    }

    $deployPolicyContent = ConvertTo-Json -InputObject $deployPolicyContentHashtable -Depth 100 | ForEach-Object { [System.Text.RegularExpressions.Regex]::Unescape($_) }
    $formattedDeployPolicyContent = Format-Json -Json $deployPolicyContent

    if (Test-Path -Path $filePath) {
        Write-Error -Message "A file at the policy destination path '$filePath' already exists. Please remove this file or specify a different destination path."
    }
    else {
        $null = New-Item -Path $filePath -ItemType 'File' -Value $formattedDeployPolicyContent
    }

    return $deployPolicyGuid
}

<#
    .SYNOPSIS
        Creates a new audit policy definition for a guest configuration policy definition set.
#>
function New-GuestConfigurationAuditPolicyDefinition {
    [CmdletBinding()]
    param
    (
        [Parameter(Mandatory = $true)]
        [String]
        $FileName,

        [Parameter(Mandatory = $true)]
        [String]
        $FolderPath,

        [Parameter(Mandatory = $true)]
        [String]
        $DisplayName,

        [Parameter(Mandatory = $true)]
        [String]
        $Description,

        [Parameter(Mandatory = $true)]
        [String]
        $ConfigurationName,

        [Parameter(Mandatory = $true)]
        [String]
        $ReferenceId,

        [Parameter()]
        [String]
        $Guid,

        [Parameter()]
        [ValidateSet('Windows', 'Linux')]
        [String]
        $Platform = 'Windows',

        [Parameter()]
        [String]
        $Category = 'Guest Configuration',

        [Parameter()]
        [Hashtable[]]
        $Tag
    )

    if (-not [String]::IsNullOrEmpty($Guid)) {
        $auditPolicyGuid = $Guid
    }
    else {
        $auditPolicyGuid = [Guid]::NewGuid()
    }

    $filePath = Join-Path -Path $FolderPath -ChildPath $FileName

    $auditPolicyContentHashtable = [Ordered]@{
        properties = [Ordered]@{
            displayName = $DisplayName
            policyType  = 'Custom'
            mode        = 'All'
            description = $Description
            metadata    = [Ordered]@{
                category = $Category
            }
            
        }
        id         = "/providers/Microsoft.Authorization/policyDefinitions/$auditPolicyGuid"
        name       = $auditPolicyGuid
    }

    $policyRuleHashtable = [Ordered]@{
        if   = [Ordered]@{
            anyOf = @(
                [Ordered]@{
                    allOf = @(
                        [Ordered]@{
                            field  = 'type'
                                    equals = "Microsoft.Compute/virtualMachines"
                        }
                    )
                },
                [Ordered]@{
                    allOf = @(
                        [Ordered]@{
                            field = "type"
                            equals = "Microsoft.HybridCompute/machines"
                        }
                    )
                }
            )
        }
        then = [Ordered]@{
            effect  = 'auditIfNotExists'
            details = [Ordered]@{
                type = 'Microsoft.GuestConfiguration/guestConfigurationAssignments'
                name = $ConfigurationName
            }
        }
    }

    if ($Platform -ieq 'Windows')
    {
        $policyRuleHashtable['if']['anyOf'][0]['allOf'] += @(
            [Ordered]@{
                anyOf = @(
                    [Ordered]@{
                        field = "Microsoft.Compute/imagePublisher"
                        in = @(
                            'esri',
                            'incredibuild',
                            'MicrosoftDynamicsAX',
                            'MicrosoftSharepoint',
                            'MicrosoftVisualStudio',
                            'MicrosoftWindowsDesktop',
                            'MicrosoftWindowsServerHPCPack'
                        )
                    },
                    [Ordered]@{
                        allOf = @(
                            [Ordered]@{ 
                                field = "Microsoft.Compute/imagePublisher"
                                equals = 'MicrosoftWindowsServer'
                            },
                            [Ordered]@{
                                field = "Microsoft.Compute/imageSKU"
                                notLike = '2008*'
                            }
                        )
                    },
                    [Ordered]@{
                        allOf = @(
                            [Ordered]@{ 
                                field = "Microsoft.Compute/imagePublisher"
                                equals = 'MicrosoftSQLServer'
                            },
                            [Ordered]@{
                                field = "Microsoft.Compute/imageOffer"
                                notLike = 'SQL2008*'
                            }
                        )
                    },
                    [Ordered]@{
                        allOf = @(
                            [Ordered]@{ 
                                field = "Microsoft.Compute/imagePublisher"
                                equals = 'microsoft-dsvm'
                            },
                            [Ordered]@{ 
                                field = "Microsoft.Compute/imageOffer"
                                equals = 'dsvm-windows'
                            }
                        )
                    },
                    [Ordered]@{
                        allOf = @(
                            [Ordered]@{ 
                                field = "Microsoft.Compute/imagePublisher"
                                equals = 'microsoft-ads'
                            },
                            [Ordered]@{ 
                                field = "Microsoft.Compute/imageOffer"
                                in = @(
                                    'standard-data-science-vm',
                                    'windows-data-science-vm'
                                )
                            }
                        )
                    },
                    [Ordered]@{
                        allOf = @(
                            [Ordered]@{ 
                                field = "Microsoft.Compute/imagePublisher"
                                equals = 'batch'
                            },
                            [Ordered]@{ 
                                field = "Microsoft.Compute/imageOffer"
                                equals = 'rendering-windows2016'
                            }
                        )
                    },
                    [Ordered]@{
                        allOf = @(
                            [Ordered]@{ 
                                field = "Microsoft.Compute/imagePublisher"
                                equals = 'center-for-internet-security-inc'
                            },
                            [Ordered]@{
                                field = "Microsoft.Compute/imageOffer"
                                like = 'cis-windows-server-201*'
                            }
                        )
                    },
                    [Ordered]@{
                        allOf = @(
                            [Ordered]@{ 
                                field = "Microsoft.Compute/imagePublisher"
                                equals = 'pivotal'
                            },
                            [Ordered]@{
                                field = "Microsoft.Compute/imageOffer"
                                like = 'bosh-windows-server*'
                            }
                        )
                    },
                    [Ordered]@{
                        allOf = @(
                            [Ordered]@{ 
                                field = "Microsoft.Compute/imagePublisher"
                                equals = 'cloud-infrastructure-services'
                            },
                            [Ordered]@{
                                field = "Microsoft.Compute/imageOffer"
                                like = 'ad*'
                            }
                        )
                    },
                    [Ordered]@{
                        allOf = @(
                            [Ordered]@{ 
                                anyOf = @(
                                    [Ordered]@{ 
                                        field = "Microsoft.Compute/virtualMachines/osProfile.windowsConfiguration"
                                        exists = 'true'
                                    },
                                    [Ordered]@{
                                        field = "Microsoft.Compute/virtualMachines/storageProfile.osDisk.osType"
                                        like = 'Windows*'
                                    }
                                )
                            },
                            [Ordered]@{ 
                                anyOf = @(
                                    [Ordered]@{ 
                                        field = "Microsoft.Compute/imageSKU"
                                        exists = 'false'
                                    },
                                    [Ordered]@{
                                        allOf = @(
                                            [Ordered]@{ 
                                                field = "Microsoft.Compute/imageSKU"
                                                notLike = '2008*'
                                            },
                                            [Ordered]@{
                                                field = "Microsoft.Compute/imageOffer"
                                                notLike = 'SQL2008*'
                            }
                        )
                    }
                )
            }
        )
                            }
                        )
                    }
                )

        $policyRuleHashtable['if']['anyOf'][1]['allOf'] += @(
            [Ordered]@{
                field = "Microsoft.HybridCompute/imageOffer"
                like = "windows*"
            }
        )
    }
    elseif ($Platform -ieq 'Linux')
    {
        $policyRuleHashtable['if']['anyOf'][0]['allOf'] += @(
            [Ordered]@{
                anyOf = @(
                    [Ordered]@{
                        field = "Microsoft.Compute/imagePublisher"
                        in = @(
                            'microsoft-aks',
                            'qubole-inc',
                            'datastax',
                            'couchbase',
                            'scalegrid',
                            'checkpoint',
                            'paloaltonetworks'
                        )
                    },
                    [Ordered]@{
                        allOf = @(
                            [Ordered]@{ 
                                field = "Microsoft.Compute/imagePublisher"
                                equals = 'OpenLogic'
                            },
                            [Ordered]@{ 
                                field = "Microsoft.Compute/imageOffer"
                                like = 'CentOS*'
                            },
                            [Ordered]@{
                                field = "Microsoft.Compute/imageSKU"
                                notLike = '6*'
                            }
                        )
                    },
                    [Ordered]@{
                        allOf = @(
                            [Ordered]@{ 
                                field = "Microsoft.Compute/imagePublisher"
<<<<<<< HEAD
                                equals = 'Oracle'
                            },
                            [Ordered]@{ 
                                field = "Microsoft.Compute/imageOffer"
                                equals = 'Oracle-Linux'
                            },
                            [Ordered]@{
                                field = "Microsoft.Compute/imageSKU"
                                notLike = '6*'
                            }
                        )
                    },
                    [Ordered]@{
                        allOf = @(
                            [Ordered]@{ 
                                field  = $RPName + '/imagePublisher'
                                equals = 'RedHat'
                            },
                            [Ordered]@{ 
                                field  = $RPName + '/imageOffer'
                                in = @(
                                    'RHEL',
                                    'RHEL-HA'
                                    'RHEL-SAP',
                                    'RHEL-SAP-APPS',
                                    'RHEL-SAP-HA',
                                    'RHEL-SAP-HANA'
                                    )
=======
                                equals = 'RedHat'
                            },
                            [Ordered]@{ 
                                field = "Microsoft.Compute/imageOffer"
                                equals = 'RHEL'
>>>>>>> 48b7ff91
                            },
                            [Ordered]@{
                                field = "Microsoft.Compute/imageSKU"
                                notLike = '6*'
                            }
                        )
                    },
                    [Ordered]@{
                        allOf = @(
                            [Ordered]@{ 
                                field = "Microsoft.Compute/imagePublisher"
                                equals = 'RedHat'
                            },
                            [Ordered]@{ 
<<<<<<< HEAD
                                field  = $RPName + '/imageOffer'
                                in = @(
                                    'osa',
                                    'rhel-byos'
                                    )
                            }
                        )
                    },
                    [Ordered]@{
                        allOf = @(
                            [Ordered]@{ 
                                field = "Microsoft.Compute/imagePublisher"
                                equals = 'center-for-internet-security-inc'
                            },
                            [Ordered]@{ 
                                field = "Microsoft.Compute/imageOffer"
                                in = @(
                                'cis-centos-7-l1',
                                'cis-centos-7-v2-1-1-l1'
                                'cis-centos-8-l1',
                                'cis-debian-linux-8-l1',
                                'cis-debian-linux-9-l1',
                                'cis-nginx-centos-7-v1-1-0-l1',
                                'cis-oracle-linux-7-v2-0-0-l1',
                                'cis-oracle-linux-8-l1',
                                'cis-postgresql-11-centos-linux-7-level-1',
                                'cis-rhel-7-l2',
                                'cis-rhel-7-v2-2-0-l1',
                                'cis-rhel-8-l1',
                                'cis-suse-linux-12-v2-0-0-l1',
                                'cis-ubuntu-linux-1604-v1-0-0-l1',
                                'cis-ubuntu-linux-1804-l1'

                                )
=======
                                field = "Microsoft.Compute/imageOffer"
                                equals = 'osa'
>>>>>>> 48b7ff91
                            }
                        )
                    },
                    [Ordered]@{
                        allOf = @(
                            [Ordered]@{ 
                                field = "Microsoft.Compute/imagePublisher"
                                equals = 'credativ'
                            },
                            [Ordered]@{ 
                                field = "Microsoft.Compute/imageOffer"
                                equals = 'Debian'
                            },
                            [Ordered]@{
                                field = "Microsoft.Compute/imageSKU"
                                notLike = '7*'
                            }
                        )
                    },
                    [Ordered]@{
                        allOf = @(
                            [Ordered]@{ 
                                field = "Microsoft.Compute/imagePublisher"
                                equals = 'Suse'
                            },
                            [Ordered]@{ 
                                field = "Microsoft.Compute/imageOffer"
                                like = 'SLES*'
                            },
                            [Ordered]@{
                                field = "Microsoft.Compute/imageSKU"
                                notLike = '11*'
                            }
                        )
                    },
                    [Ordered]@{
                        allOf = @(
                            [Ordered]@{ 
                                field = "Microsoft.Compute/imagePublisher"
                                equals = 'Canonical'
                            },
                            [Ordered]@{ 
                                field = "Microsoft.Compute/imageOffer"
                                equals = 'UbuntuServer'
                            },
                            [Ordered]@{
                                field = "Microsoft.Compute/imageSKU"
                                notLike = '12*'
                            }
                        )
                    },
                    [Ordered]@{
                        allOf = @(
                            [Ordered]@{ 
                                field = "Microsoft.Compute/imagePublisher"
                                equals = 'microsoft-dsvm'
                            },
                            [Ordered]@{ 
                                field = "Microsoft.Compute/imageOffer"
                                in = @(
                                    'linux-data-science-vm-ubuntu',
                                    'azureml'
                                )
                            }
                        )
                    },
                    [Ordered]@{
                        allOf = @(
                            [Ordered]@{ 
                                field = "Microsoft.Compute/imagePublisher"
                                equals = 'cloudera'
                            },
                            [Ordered]@{ 
                                field = "Microsoft.Compute/imageOffer"
                                equals = 'cloudera-centos-os'
                            },
                            [Ordered]@{
                                field = "Microsoft.Compute/imageSKU"
                                notLike = '6*'
                            }
                        )
                    },
                    [Ordered]@{
                        allOf = @(
                            [Ordered]@{ 
                                field = "Microsoft.Compute/imagePublisher"
                                equals = 'cloudera'
                            },
                            [Ordered]@{ 
                                field = "Microsoft.Compute/imageOffer"
                                equals = 'cloudera-altus-centos-os'
                            }
                        )
                    },
                    [Ordered]@{
                        allOf = @(
                            [Ordered]@{ 
                                field = "Microsoft.Compute/imagePublisher"
                                equals = 'microsoft-ads'
                            },
                            [Ordered]@{ 
                                field = "Microsoft.Compute/imageOffer"
                                like = 'linux*'
                            }
                        )
                            }
                        )
                    }
                )

        $policyRuleHashtable['if']['anyOf'][1]['allOf'] += @(
            [Ordered]@{
                field = "Microsoft.HybridCompute/imageOffer"
                like = "linux*"
            }
        )
    }
    else
    {
        throw "The specified platform '$Platform' is not currently supported by this script."
    }

    # if there is atleast one tag
    if ($PSBoundParameters.ContainsKey('Tag') -AND $null -ne $Tag) {
        # capture existing 'anyOf' section
        $anyOf = $policyRuleHashtable['if']
        # replace with new 'allOf' at top order
        $policyRuleHashtable['if'] = [Ordered]@{
            allOf = @(
            )
        }
        # add tags section under new 'allOf'
        $policyRuleHashtable['if']['allOf'] += [Ordered]@{
            allOf = @(
            )
        }
        # re-insert 'anyOf' under new 'allOf' after tags 'allOf'
        $policyRuleHashtable['if']['allOf'] += $anyOf
        # add each tag individually to tags 'allOf'
        for($i = 0; $i -lt $Tag.count; $i++) {
            # if there is atleast one tag
            if (-not [string]::IsNullOrEmpty($Tag[$i].Keys)) {
                $policyRuleHashtable['if']['allOf'][0]['allOf'] += [Ordered]@{
                    field = "tags.$($Tag[$i].Keys)"
                    equals = "$($Tag[$i].Values)"
                }
            }
        }
    }

    $existenceConditionList = [Ordered]@{
        field  = 'Microsoft.GuestConfiguration/guestConfigurationAssignments/complianceStatus'
        equals = 'Compliant'
    }

    $policyRuleHashtable['then']['details']['existenceCondition'] = $existenceConditionList

    $auditPolicyContentHashtable['properties']['policyRule'] = $policyRuleHashtable

    $auditPolicyContent = ConvertTo-Json -InputObject $auditPolicyContentHashtable -Depth 100 | ForEach-Object { [System.Text.RegularExpressions.Regex]::Unescape($_) }
    $formattedAuditPolicyContent = Format-Json -Json $auditPolicyContent

    if (Test-Path -Path $filePath) {
        Write-Error -Message "A file at the policy destination path '$filePath' already exists. Please remove this file or specify a different destination path."
    }
    else {
        $null = New-Item -Path $filePath -ItemType 'File' -Value $formattedAuditPolicyContent
    }

    return $auditPolicyGuid
}

<#
    .SYNOPSIS
        Creates a new policy initiative definition for a guest configuration policy definition set.
#>
function New-GuestConfigurationPolicyInitiativeDefinition {
    [CmdletBinding()]
    param
    (
        [Parameter(Mandatory = $true)]
        [String]
        $FileName,

        [Parameter(Mandatory = $true)]
        [String]
        $FolderPath,

        [Parameter(Mandatory = $true)]
        [Hashtable[]]
        $DeployPolicyInfo,

        [Parameter(Mandatory = $true)]
        [Hashtable[]]
        $AuditPolicyInfo,

        [Parameter(Mandatory = $true)]
        [String]
        $DisplayName,

        [Parameter(Mandatory = $true)]
        [String]
        $Description,

        [Parameter()]
        [String]
        $Guid
    )

    if (-not [String]::IsNullOrEmpty($Guid)) {
        $initiativeGuid = $Guid
    }
    else {
        $initiativeGuid = [Guid]::NewGuid()
    }

    $filePath = Join-Path -Path $FolderPath -ChildPath $FileName
    $policyDefinitions = @()

    $initiativeContentHashtable = [Ordered]@{
        properties = [Ordered]@{
            displayName = $DisplayName
            policyType  = 'Custom'
            description = $Description
            metadata    = [Ordered]@{
                category = 'Guest Configuration'
            }
        }
    }

    foreach ($currentDeployPolicyInfo in $DeployPolicyInfo) {
        $deployPolicyContentHash = [Ordered]@{
            policyDefinitionId          = "/providers/Microsoft.Authorization/policyDefinitions/$($currentDeployPolicyInfo.Guid)"
            policyDefinitionReferenceId = $currentDeployPolicyInfo.ReferenceId
        }

        if ($currentDeployPolicyInfo.ContainsKey('ParameterInfo')) {
            if (-not $initiativeContentHashtable['properties'].Contains('parameters')) {
                $initiativeContentHashtable['properties']['parameters'] = [Ordered]@{ }
            }

            if (-not $deployPolicyContentHash.Contains('parameters')) {
                $deployPolicyContentHash['parameters'] = [Ordered]@{ }
            }

            foreach ($currentParameterInfo in $currentDeployPolicyInfo.ParameterInfo) {
                $initiativeContentHashtable['properties']['parameters'] += [Ordered]@{
                    $currentParameterInfo.ReferenceName = [Ordered]@{
                        type     = $currentParameterInfo.Type
                        metadata = [Ordered]@{
                            displayName = $currentParameterInfo.DisplayName
                        }
                    }
                }

                if ($currentParameterInfo.ContainsKey('Description')) {
                    $initiativeContentHashtable['properties']['parameters'][$currentParameterInfo.ReferenceName]['metadata']['description'] = $currentParameterInfo['Description']
                }

                if ($currentParameterInfo.ContainsKey('DefaultValue')) {
                    $initiativeContentHashtable['properties']['parameters'][$currentParameterInfo.ReferenceName] += [Ordered]@{
                        defaultValue = $currentParameterInfo.DefaultValue
                    }
                }

                if ($currentParameterInfo.ContainsKey('AllowedValues')) {
                    $initiativeContentHashtable['properties']['parameters'][$currentParameterInfo.ReferenceName] += [Ordered]@{
                        allowedValues = $currentParameterInfo.AllowedValues
                    }
                }

                $deployPolicyContentHash['parameters'] += [Ordered]@{
                    $currentParameterInfo.ReferenceName = [Ordered]@{
                        value = "[parameters('$($currentParameterInfo.ReferenceName)')]"
                    }
                }
            }
        }

        $policyDefinitions += $deployPolicyContentHash
    }

    foreach ($currentAuditPolicyInfo in $AuditPolicyInfo) {
        $auditPolicyContentHash = [Ordered]@{
            policyDefinitionId          = "/providers/Microsoft.Authorization/policyDefinitions/$($currentAuditPolicyInfo.Guid)"
            policyDefinitionReferenceId = $currentAuditPolicyInfo.ReferenceId
        }

        $policyDefinitions += $auditPolicyContentHash
    }

    $initiativeContentHashtable['properties']['policyDefinitions'] = $policyDefinitions
    $initiativeContentHashtable += [Ordered]@{
        id   = "/providers/Microsoft.Authorization/policySetDefinitions/$initiativeGuid"
        name = $initiativeGuid
    }

    $initiativeContent = ConvertTo-Json -InputObject $initiativeContentHashtable -Depth 100 | ForEach-Object { [System.Text.RegularExpressions.Regex]::Unescape($_) }
    $formattedInitiativeContent = Format-Json -Json $initiativeContent

    if (Test-Path -Path $filePath) {
        Write-Error -Message "A file at the initiative destination path '$filePath' already exists. Please remove this file or specify a different destination path."
    }
    else {
        $null = New-Item -Path $filePath -ItemType 'File' -Value $formattedInitiativeContent
    }

    return $initiativeGuid
}

<#
    .SYNOPSIS
        Creates a new policy set for guest configuration. This set should include at least one
        audit policy definition, at least one deploy policy definition, and only one policy
        initiative definition.
#>
function New-GuestConfigurationPolicyDefinitionSet {
    [CmdletBinding()]
    param
    (
        [Parameter(Mandatory = $true)]
        [String]
        $PolicyFolderPath,

        [Parameter(Mandatory = $true)]
        [Hashtable[]]
        $DeployPolicyInfo,

        [Parameter(Mandatory = $true)]
        [Hashtable[]]
        $AuditPolicyInfo,

        [Parameter(Mandatory = $true)]
        [Hashtable]
        $InitiativeInfo,

        [Parameter()]
        [ValidateSet('Windows', 'Linux')]
        [String]
        $Platform = 'Windows'
    )

    if (Test-Path -Path $PolicyFolderPath) {
        $null = Remove-Item -Path $PolicyFolderPath -Force -Recurse -ErrorAction 'SilentlyContinue'
    }

    $null = New-Item -Path $PolicyFolderPath -ItemType 'Directory'

    foreach ($currentDeployPolicyInfo in $DeployPolicyInfo) {
        $currentDeployPolicyInfo['FolderPath'] = $PolicyFolderPath
        $deployPolicyGuid = New-GuestConfigurationDeployPolicyDefinition @currentDeployPolicyInfo -Platform $Platform
        $currentDeployPolicyInfo['Guid'] = $deployPolicyGuid
    }

    foreach ($currentAuditPolicyInfo in $AuditPolicyInfo) {
        $currentAuditPolicyInfo['FolderPath'] = $PolicyFolderPath
        $auditPolicyGuid = New-GuestConfigurationAuditPolicyDefinition @currentAuditPolicyInfo -Platform $Platform
        $currentAuditPolicyInfo['Guid'] = $auditPolicyGuid
    }

    $InitiativeInfo['FolderPath'] = $PolicyFolderPath
    $InitiativeInfo['DeployPolicyInfo'] = $DeployPolicyInfo
    $InitiativeInfo['AuditPolicyInfo'] = $AuditPolicyInfo

    $initiativeGuid = New-GuestConfigurationPolicyInitiativeDefinition @InitiativeInfo
    return $initiativeGuid
}

function New-CustomGuestConfigPolicy {
    [CmdletBinding()]
    param
    (
        [Parameter(Mandatory = $true)]
        [String]
        $PolicyFolderPath,

        [Parameter(Mandatory = $true)]
        [Hashtable]
        $DeployPolicyInfo,

        [Parameter(Mandatory = $true)]
        [Hashtable]
        $AuditPolicyInfo,

        [Parameter(Mandatory = $true)]
        [Hashtable]
        $InitiativeInfo,

        [Parameter()]
        [ValidateSet('Windows', 'Linux')]
        [String]
        $Platform = 'Windows',

        [Parameter()]
        [string]
        $Category = 'Guest Configuration'
    )

    $existingPolicies = Get-AzPolicyDefinition
    $existingDeployPolicy = $existingPolicies | Where-Object { ($_.Properties.PSObject.Properties.Name -contains 'displayName') -and ($_.Properties.displayName -eq $DeployPolicyInfo.DisplayName) }
    if ($null -ne $existingDeployPolicy) {
        Write-Verbose -Message "Found policy with name '$($existingDeployPolicy.Properties.displayName)' and guid '$($existingDeployPolicy.Name)'..."
        $DeployPolicyInfo['Guid'] = $existingDeployPolicy.Name.ToString()
    }

    $existingAuditPolicy = $existingPolicies | Where-Object { ($_.Properties.PSObject.Properties.Name -contains 'displayName') -and ($_.Properties.displayName -eq $AuditPolicyInfo.DisplayName) }
    if ($null -ne $existingAuditPolicy) {
        Write-Verbose -Message "Found policy with name '$($existingAuditPolicy.Properties.displayName)' and guid '$($existingAuditPolicy.Name)'..."
        $AuditPolicyInfo['Guid'] = $existingAuditPolicy.Name.ToString()
    }

    $existingInitiative = Get-AzPolicySetDefinition | Where-Object { ($_.Properties.PSObject.Properties.Name -contains 'displayName') -and ($_.Properties.displayName -eq $InitiativeInfo.DisplayName) }
    if ($null -ne $existingInitiative) {
        Write-Verbose -Message "Found initiative with name '$($existingInitiative.Properties.displayName)' and guid '$($existingInitiative.Name)'..."
        $InitiativeInfo['Guid'] = $existingInitiative.Name.ToString()
    }

    New-GuestConfigurationPolicyDefinitionSet @PSBoundParameters
}<|MERGE_RESOLUTION|>--- conflicted
+++ resolved
@@ -895,7 +895,6 @@
                         allOf = @(
                             [Ordered]@{ 
                                 field = "Microsoft.Compute/imagePublisher"
-<<<<<<< HEAD
                                 equals = 'Oracle'
                             },
                             [Ordered]@{ 
@@ -924,13 +923,6 @@
                                     'RHEL-SAP-HA',
                                     'RHEL-SAP-HANA'
                                     )
-=======
-                                equals = 'RedHat'
-                            },
-                            [Ordered]@{ 
-                                field = "Microsoft.Compute/imageOffer"
-                                equals = 'RHEL'
->>>>>>> 48b7ff91
                             },
                             [Ordered]@{
                                 field = "Microsoft.Compute/imageSKU"
@@ -945,7 +937,6 @@
                                 equals = 'RedHat'
                             },
                             [Ordered]@{ 
-<<<<<<< HEAD
                                 field  = $RPName + '/imageOffer'
                                 in = @(
                                     'osa',
@@ -980,10 +971,6 @@
                                 'cis-ubuntu-linux-1804-l1'
 
                                 )
-=======
-                                field = "Microsoft.Compute/imageOffer"
-                                equals = 'osa'
->>>>>>> 48b7ff91
                             }
                         )
                     },
@@ -1597,7 +1584,6 @@
                         allOf = @(
                             [Ordered]@{ 
                                 field = "Microsoft.Compute/imagePublisher"
-<<<<<<< HEAD
                                 equals = 'Oracle'
                             },
                             [Ordered]@{ 
@@ -1626,13 +1612,6 @@
                                     'RHEL-SAP-HA',
                                     'RHEL-SAP-HANA'
                                     )
-=======
-                                equals = 'RedHat'
-                            },
-                            [Ordered]@{ 
-                                field = "Microsoft.Compute/imageOffer"
-                                equals = 'RHEL'
->>>>>>> 48b7ff91
                             },
                             [Ordered]@{
                                 field = "Microsoft.Compute/imageSKU"
@@ -1647,7 +1626,6 @@
                                 equals = 'RedHat'
                             },
                             [Ordered]@{ 
-<<<<<<< HEAD
                                 field  = $RPName + '/imageOffer'
                                 in = @(
                                     'osa',
@@ -1682,10 +1660,6 @@
                                 'cis-ubuntu-linux-1804-l1'
 
                                 )
-=======
-                                field = "Microsoft.Compute/imageOffer"
-                                equals = 'osa'
->>>>>>> 48b7ff91
                             }
                         )
                     },
