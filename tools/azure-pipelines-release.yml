trigger: 'none'

jobs:
  - job: Test
    strategy:
      matrix:
        # Blocking issue in 18.04
        # running cmdlets from Ubuntu 18.04:
        #  imageName: ubuntu-18.04
        running cmdlets from Ubuntu 16.04:
          imageName: ubuntu-16.04
        # Blocking issue in MacOS on ADO
        # libmi library not available
        # will be fixed with new DSC
        # running cmdlets from macOS Mojave:
        #   imageName: macOS-10.14
        # running cmdlets from macOS Catalina:
        #   imageName: macOS-10.15
        running cmdlets from Windows 2019:
          imageName: windows-2019
        running cmdlets from Windows 2016:
          imageName: vs2017-win2016
    pool:
      vmImage: $(imageName)
    steps:
      - task: UniversalPackages@0
        displayName: Download Linux agent
        inputs:
          command: download
          feedsToUse: external
          externalFeedCredentials: guestconfiguration
          feedDownloadExternal: guestconfiguration
          packageDownloadExternal: linux_agent
          versionDownloadExternal: '*'
<<<<<<< HEAD
          downloadDirectory: '$(Build.SourcesDirectory)/bin/'
      - task: UniversalPackages@0
        displayName: Download Windows agent
        inputs:
          command: download
          feedsToUse: external
          externalFeedCredentials: guestconfiguration
          feedDownloadExternal: guestconfiguration
          packageDownloadExternal: windows_agent
          versionDownloadExternal: '*'
          downloadDirectory: '$(Build.SourcesDirectory)/bin/'
      - task: PowerShell@2
        displayName: Install modules
        inputs:
          pwsh: 'true'
          targetType: inline
          failOnStderr: true
          script: |
            $modules = (Import-PowerShellDataFile "$env:BUILD_SOURCESDIRECTORY/GuestConfiguration.psd1").RequiredModules
            $modules += 'PSScriptAnalyzer'
            Install-Module -Name $modules -Repository 'PSGallery' -Force -AllowClobber
            Install-Module -Name 'Pester' -RequiredVersion 5.0.4 -AllowClobber -SkipPublisherCheck -Repository 'PSGallery' -Force
=======
          downloadDirectory: '$(Build.SourcesDirectory)/bin/'
      - task: UniversalPackages@0
        displayName: Download Windows agent
        inputs:
          command: download
          feedsToUse: external
          externalFeedCredentials: guestconfiguration
          feedDownloadExternal: guestconfiguration
          packageDownloadExternal: windows_agent
          versionDownloadExternal: '*'
          downloadDirectory: '$(Build.SourcesDirectory)/bin/'
      - task: PowerShell@2
        displayName: Install modules
        inputs:
          pwsh: 'true'
          targetType: inline
          failOnStderr: true
          script: |
            $modules = (Import-PowerShellDataFile "$env:BUILD_SOURCESDIRECTORY/GuestConfiguration.psd1").RequiredModules
            $modules += 'PSScriptAnalyzer'
            Install-Module -Name $modules -Repository 'PSGallery' -Force -AllowClobber
            Install-Module -Name 'Pester' -RequiredVersion 5.0.4 -AllowClobber -SkipPublisherCheck -Repository 'PSGallery' -Force
      - task: PowerShell@2
        enabled: 'true'
        displayName: Enable Experimental Feature
        inputs:
          pwsh: 'true'
          targetType: inline
          continueOnError: 'true'
          script: |
            if ($IsWindows) {$delimiter = ";"} else {$delimiter = ":"}
            $firstPSModulePathFolder = ($Env:PSModulePath -split $delimiter)[0]
            Copy-Item $env:BUILD_SOURCESDIRECTORY (Join-Path $firstPSModulePathFolder 'GuestConfiguration') -Recurse
            $gcModulePath = Join-Path (Join-Path $firstPSModulePathFolder 'GuestConfiguration') 'GuestConfiguration.psd1'
            Import-Module $gcModulePath -Force
            Enable-ExperimentalFeature -Name GuestConfiguration.Pester
>>>>>>> ed7289e8
      - task: PowerShell@2
        enabled: 'true'
        displayName: Pester v5 unit tests
        inputs:
          pwsh: 'true'
          targetType: inline
          continueOnError: 'true'
          script: |
            if ($IsWindows) { $env:ADO = $true; Invoke-Pester -CI }
            else { sudo pwsh { $env:ADO = $true; Invoke-Pester -CI }}
        env: 
          AZURE_SUBSCRIPTIONID: $(AZURESUBSCRIPTIONID)
          AZURE_SERVICEPRINCIPALPASSWORD: $(AZURESERVICEPRINCIPALPASSWORD)
          AZURE_SERVICEPRINCIPALUSERNAME: $(AZURESERVICEPRINCIPALUSERNAME)
          AZURE_TENANTID: $(AZURETENANTID)
      - task: PublishTestResults@2
        condition: succeededOrFailed()
        inputs:
          testResultsFormat: NUnit
          testResultsFiles: 'testResults.xml'
        displayName: Publish test result
  - job: CodeSign
    dependsOn: Test
    pool:
      name: Package ES CodeHub Lab E
    steps:
      - task: PowerShell@2
        displayName: Stage module artifact
        inputs:
          pwsh: 'true'
          targetType: inline
          failOnStderr: true
          errorActionPreference: stop
          script: |
            New-Item $env:BUILD_ARTIFACTSTAGINGDIRECTORY/GuestConfiguration -type Directory
            Copy-Item -Path $env:BUILD_SOURCESDIRECTORY/DscResources -Destination $env:BUILD_ARTIFACTSTAGINGDIRECTORY/GuestConfiguration/DscResources -Recurse
<<<<<<< HEAD
=======
            Remove-Item $env:BUILD_ARTIFACTSTAGINGDIRECTORY/GuestConfiguration/DscResources/MSFT_PesterResource/Tests -Force -Recurse
>>>>>>> ed7289e8
            Copy-Item -Path $env:BUILD_SOURCESDIRECTORY/helpers -Destination $env:BUILD_ARTIFACTSTAGINGDIRECTORY/GuestConfiguration/helpers -Recurse
            Copy-Item -Path $env:BUILD_SOURCESDIRECTORY/GuestConfiguration.psd1 -Destination $env:BUILD_ARTIFACTSTAGINGDIRECTORY/GuestConfiguration/GuestConfiguration.psd1
            Copy-Item -Path $env:BUILD_SOURCESDIRECTORY/GuestConfiguration.psm1 -Destination $env:BUILD_ARTIFACTSTAGINGDIRECTORY/GuestConfiguration/GuestConfiguration.psm1
            Copy-Item -Path $env:BUILD_SOURCESDIRECTORY/LICENSE -Destination $env:BUILD_ARTIFACTSTAGINGDIRECTORY/GuestConfiguration/LICENSE
      - task: UniversalPackages@0
        displayName: Universal download
        inputs:
          command: download
          feedsToUse: external
          externalFeedCredentials: guestconfiguration
          feedDownloadExternal: guestconfiguration
          packageDownloadExternal: gc_agents
          versionDownloadExternal: '*'
          downloadDirectory: '$(Build.ArtifactStagingDirectory)\GuestConfiguration\bin\'
      - task: ms.vss-governance-buildtask.governance-build-task-component-detection.ComponentGovernanceComponentDetection@0
        displayName: 'Component Detection'
        inputs:
          failOnAlert: true
      - task: PkgESCodeSign@10
        displayName: 'CodeSign'
        env:
          SYSTEM_ACCESSTOKEN: $(System.AccessToken)
        inputs:
          signConfigXml: '$(Build.SourcesDirectory)\tools\SignConfig.xml'
          inPathRoot: '$(Build.SourcesDirectory)'
          outPathRoot: '$(Build.ArtifactStagingDirectory)\GuestConfiguration'
      - task: PublishPipelineArtifact@1
        displayName: Publish artifact
        inputs:
          targetPath: '$(Build.ArtifactStagingDirectory)\GuestConfiguration'
          artifactName: GuestConfiguration<|MERGE_RESOLUTION|>--- conflicted
+++ resolved
@@ -32,30 +32,6 @@
           feedDownloadExternal: guestconfiguration
           packageDownloadExternal: linux_agent
           versionDownloadExternal: '*'
-<<<<<<< HEAD
-          downloadDirectory: '$(Build.SourcesDirectory)/bin/'
-      - task: UniversalPackages@0
-        displayName: Download Windows agent
-        inputs:
-          command: download
-          feedsToUse: external
-          externalFeedCredentials: guestconfiguration
-          feedDownloadExternal: guestconfiguration
-          packageDownloadExternal: windows_agent
-          versionDownloadExternal: '*'
-          downloadDirectory: '$(Build.SourcesDirectory)/bin/'
-      - task: PowerShell@2
-        displayName: Install modules
-        inputs:
-          pwsh: 'true'
-          targetType: inline
-          failOnStderr: true
-          script: |
-            $modules = (Import-PowerShellDataFile "$env:BUILD_SOURCESDIRECTORY/GuestConfiguration.psd1").RequiredModules
-            $modules += 'PSScriptAnalyzer'
-            Install-Module -Name $modules -Repository 'PSGallery' -Force -AllowClobber
-            Install-Module -Name 'Pester' -RequiredVersion 5.0.4 -AllowClobber -SkipPublisherCheck -Repository 'PSGallery' -Force
-=======
           downloadDirectory: '$(Build.SourcesDirectory)/bin/'
       - task: UniversalPackages@0
         displayName: Download Windows agent
@@ -92,7 +68,6 @@
             $gcModulePath = Join-Path (Join-Path $firstPSModulePathFolder 'GuestConfiguration') 'GuestConfiguration.psd1'
             Import-Module $gcModulePath -Force
             Enable-ExperimentalFeature -Name GuestConfiguration.Pester
->>>>>>> ed7289e8
       - task: PowerShell@2
         enabled: 'true'
         displayName: Pester v5 unit tests
@@ -103,7 +78,7 @@
           script: |
             if ($IsWindows) { $env:ADO = $true; Invoke-Pester -CI }
             else { sudo pwsh { $env:ADO = $true; Invoke-Pester -CI }}
-        env: 
+        env:
           AZURE_SUBSCRIPTIONID: $(AZURESUBSCRIPTIONID)
           AZURE_SERVICEPRINCIPALPASSWORD: $(AZURESERVICEPRINCIPALPASSWORD)
           AZURE_SERVICEPRINCIPALUSERNAME: $(AZURESERVICEPRINCIPALUSERNAME)
@@ -129,10 +104,7 @@
           script: |
             New-Item $env:BUILD_ARTIFACTSTAGINGDIRECTORY/GuestConfiguration -type Directory
             Copy-Item -Path $env:BUILD_SOURCESDIRECTORY/DscResources -Destination $env:BUILD_ARTIFACTSTAGINGDIRECTORY/GuestConfiguration/DscResources -Recurse
-<<<<<<< HEAD
-=======
             Remove-Item $env:BUILD_ARTIFACTSTAGINGDIRECTORY/GuestConfiguration/DscResources/MSFT_PesterResource/Tests -Force -Recurse
->>>>>>> ed7289e8
             Copy-Item -Path $env:BUILD_SOURCESDIRECTORY/helpers -Destination $env:BUILD_ARTIFACTSTAGINGDIRECTORY/GuestConfiguration/helpers -Recurse
             Copy-Item -Path $env:BUILD_SOURCESDIRECTORY/GuestConfiguration.psd1 -Destination $env:BUILD_ARTIFACTSTAGINGDIRECTORY/GuestConfiguration/GuestConfiguration.psd1
             Copy-Item -Path $env:BUILD_SOURCESDIRECTORY/GuestConfiguration.psm1 -Destination $env:BUILD_ARTIFACTSTAGINGDIRECTORY/GuestConfiguration/GuestConfiguration.psm1
